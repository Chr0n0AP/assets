--- conflicted
+++ resolved
@@ -31,13 +31,8 @@
 %define _infodir       %{_prefix}/info
 
 Name:           rh.RTL2832U
-<<<<<<< HEAD
-Version:        2.1.2
-Release:        2%{?dist}
-=======
 Version:        2.2.0
 Release:        1%{?dist}
->>>>>>> 8f2c3823
 Summary:        Device %{name}
 
 Group:          REDHAWK/Devices
@@ -45,15 +40,8 @@
 Source0:        %{name}-%{version}.tar.gz
 BuildRoot:      %{_tmppath}/%{name}-%{version}-%{release}-root-%(%{__id_u} -n)
 
-<<<<<<< HEAD
-BuildRequires:  redhawk-devel >= 3.0.0
-Requires:       redhawk >= 3.0.0
-
-BuildRequires:  autoconf-archive
-=======
 BuildRequires:  redhawk-devel >= 3.0
 Requires:       redhawk >= 3.0
->>>>>>> 8f2c3823
 
 # Interface requirements
 BuildRequires:  frontendInterfaces >= 3.0 bulkioInterfaces >= 3.0
