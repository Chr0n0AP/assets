--- conflicted
+++ resolved
@@ -18,34 +18,29 @@
 # You should have received a copy of the GNU Lesser General Public License
 # along with this program.  If not, see http://www.gnu.org/licenses/.
 #
-<<<<<<< HEAD
-=======
-import os
->>>>>>> e430fe0f
+
 import subprocess
 import sys
+import os
+import ossie.utils.testing
+from ossie.utils import sb, uuid
+from ossie.cf import CF
+from omniORB import any
+from omniORB import CORBA
+from ossie.utils.bulkio.bulkio_data_helpers import SDDSSink
+from redhawk.frontendInterfaces import FRONTEND
+from ossie.utils import uuid
+from ossie import properties
 import time
-<<<<<<< HEAD
 import re
 import frontend
 import traceback
-=======
-
-import frontend
-from ossie import properties
-from ossie.utils import sb, uuid
-import ossie.utils.testing
-
-cwd = os.getcwd()
-dpath_python = os.path.join(os.path.dirname(cwd), 'python')
-sys.path.append(dpath_python)
-import MSDD
-import msddcontroller
->>>>>>> e430fe0f
+from tod_assist import *
 
 DEBUG_LEVEL = 3
 IP_ADDRESS='192.168.11.2'
 INTERFACE='em3'
+TOD_MODE="ONEPPS"
 
 def get_debug_level( debug ):
     _rlookup = { 'FATAL' :  0,
@@ -84,8 +79,8 @@
                              'wbddc_srate' : 25e6,
                              'wbddc_enable' : False,
                              'nbddc_tuner' : 1,
-                             'nbddc_bw' : 3.125e6,
-                             'nbddc_srate' : 1.526e6,
+                             'nbddc_bw' : 2.5e6,
+                             'nbddc_srate' : 3.125e6,
             }
         elif "32n512b40" in msdd_id:
             alloc_params = { 'wbddc_tuner' : 0,
@@ -114,10 +109,19 @@
                              'nbddc_bw' : None,
                              'nbddc_srate' : None,
             }
+        elif "2w8n64b320" in msdd_id:
+            alloc_params = { 'wbddc_tuner' : 0,
+                             'wbddc_bw' : 20e6,
+                             'wbddc_srate' : 25e6,
+                             'wbddc_enable' : True,
+                             'nbddc_tuner' : 2,
+                             'nbddc_bw' : 320e3,
+                             'nbddc_srate' : 390.625e3,
+            }
         else:
                 raise Exception("Unknown FPGA load MSDD id: " + msdd_id)
 
-        return alloc_params
+        return alloc_params, msdd_id
 
 
 
@@ -152,7 +156,7 @@
         subprocess.call(['./reset_msdd', IP_ADDRESS])
 
         try:
-                self.alloc_params = getAllocationParams(IP_ADDRESS)
+                self.alloc_params, self.msdd_id = getAllocationParams(IP_ADDRESS)
         except Exception, e:
                 self.fail("Unable to identify MSDD, " + str(IP_ADDRESS) + " reason:" + str(e))
 
@@ -166,9 +170,11 @@
                 ,
                 "advanced":{
                         "advanced::udp_timeout" : 0.10,
-                        "advanced::enable_secondary_tuners" : True,
                         "advanced::enable_fft_channels" : True
                      },
+                "msdd_time_of_day_configuration": {
+                    "msdd_time_of_day_configuration::mode": TOD_MODE,
+                    },
                 "msdd_output_configuration": [{
                      "msdd_output_configuration::tuner_number": self.alloc_params['wbddc_tuner'],
                      "msdd_output_configuration::protocol":"UDP_SDDS",
@@ -305,7 +311,7 @@
         subprocess.call(['./reset_msdd', IP_ADDRESS])
 
         try:
-                self.alloc_params = getAllocationParams(IP_ADDRESS)
+                self.alloc_params, self.msdd_id = getAllocationParams(IP_ADDRESS)
         except Exception, e:
                 self.fail("Unable to identify MSDD, " + str(IP_ADDRESS) + " reason:" + str(e))
 
@@ -314,6 +320,9 @@
                       properties={
                 "DEBUG_LEVEL": DEBUG_LEVEL,
                 "msdd_configuration" : { "msdd_configuration::msdd_ip_address" :  IP_ADDRESS },
+                "msdd_time_of_day_configuration": {
+                    "msdd_time_of_day_configuration::mode": TOD_MODE,
+                    },
                 "msdd_output_configuration": [
                         {
                              "msdd_output_configuration::tuner_number": self.alloc_params['wbddc_tuner'],
@@ -328,7 +337,7 @@
                              "msdd_output_configuration::vlan_enable": False                        
                              },
                         {
-                                "msdd_output_configuration::tuner_number": self.alloc_params['nbddc_tuner'],
+                             "msdd_output_configuration::tuner_number": self.alloc_params['nbddc_tuner'],
                              "msdd_output_configuration::protocol":"UDP_SDDS",
                              "msdd_output_configuration::ip_address":"234.168.103.100",
                              "msdd_output_configuration::port":1,
@@ -469,7 +478,7 @@
         subprocess.call(['./reset_msdd', IP_ADDRESS])
 
         try:
-                self.alloc_params = getAllocationParams(IP_ADDRESS)
+                self.alloc_params, self.msdd_id = getAllocationParams(IP_ADDRESS)
         except Exception, e:
                 self.fail("Unable to identify MSDD, " + str(IP_ADDRESS) + " reason:" + str(e))
 
@@ -553,11 +562,19 @@
 
         alloc2_aid = alloc1_aid
         if self.alloc_params['nbddc_srate'] is not None :
+            # dual channel we need to provide specific rate so the correct DDC is selected that matches the same rf_flow_id
+            if '2w' in self.msdd_id:
+                # allocation for center freq and rf_flow_id
+               alloc2=frontend.createTunerAllocation(center_frequency=cf,  
+                                                     sample_rate=self.alloc_params['nbddc_srate'],
+                                                     sample_rate_tolerance=1.0,
+                                                     rf_flow_id=flow_id)
+            else:
                # allocation for center freq and rf_flow_id
                alloc2=frontend.createTunerAllocation(center_frequency=cf,  rf_flow_id=flow_id)
-               ret=self.comp.allocateCapacity( alloc2)
-               alloc2_aid =  alloc2["FRONTEND::tuner_allocation"]["FRONTEND::tuner_allocation::allocation_id"]
-               self.assertEqual(True,ret, "Allocation failed using rf_flow_id again ")
+            ret=self.comp.allocateCapacity( alloc2)
+            alloc2_aid =  alloc2["FRONTEND::tuner_allocation"]["FRONTEND::tuner_allocation::allocation_id"]
+            self.assertEqual(True,ret, "Allocation failed using rf_flow_id again ")
 
         # valid rf_flow_id was probagated downstream
         sink=sb.StreamSink()
@@ -650,11 +667,19 @@
 
         alloc2_aid = alloc1_aid
         if self.alloc_params['nbddc_srate'] is not None :
+            # dual channel we need to provide specific rate so the correct DDC is selected that matches the same rf_flow_id
+            if '2w' in self.msdd_id:
+                # allocation for center freq and rf_flow_id
+               alloc2=frontend.createTunerAllocation(center_frequency=cf,  
+                                                     sample_rate=self.alloc_params['nbddc_srate'],
+                                                     sample_rate_tolerance=1.0,
+                                                     rf_flow_id=flow_id)
+            else:
                 # allocation for center freq and rf_flow_id
                 alloc2=frontend.createTunerAllocation(center_frequency=cf,  rf_flow_id=flow_id)
-                ret=self.comp.allocateCapacity( alloc2)
-                alloc2_aid =  alloc2["FRONTEND::tuner_allocation"]["FRONTEND::tuner_allocation::allocation_id"]
-                self.assertEqual(True,ret, "Allocation failed using rf_flow_id again ")
+            ret=self.comp.allocateCapacity( alloc2)
+            alloc2_aid =  alloc2["FRONTEND::tuner_allocation"]["FRONTEND::tuner_allocation::allocation_id"]
+            self.assertEqual(True,ret, "Allocation failed using rf_flow_id again ")
 
         # valid rf_flow_id was probagated downstream
         sink=sb.StreamSink()
@@ -676,6 +701,9 @@
     SPD_FILE = '../MSDD.spd.xml'
 
     def setUp(self):
+        # reset device
+        subprocess.call(['./reset_msdd', IP_ADDRESS ])
+
         self.temp_files = []
 
         properties = {
@@ -684,7 +712,7 @@
                      "msdd_configuration::msdd_port":"23"
                       },
                 "msdd_time_of_day_configuration": {
-                    "msdd_time_of_day_configuration::mode": "ONEPPS",
+                    "msdd_time_of_day_configuration::mode": TOD_MODE,
                     },
                 "msdd_output_configuration": [{
                      "msdd_output_configuration::tuner_number":0,
@@ -753,15 +781,12 @@
         mode = msdd_time_of_day_configuration['msdd_time_of_day_configuration::mode']
         self.assertEqual(mode, 'ONEPPS', msg='tod_module.mode must be ONEPPS for this test.')
 
-        # Create a 2nd instance of MSDDRadio to read `tod_module.time`.
-        msdd_radio = msddcontroller.MSDDRadio(IP_ADDRESS, 23)
-        tod_module = msdd_radio.tod_modules[0].object
-
         deltas = []
         num_reads = 30
         for _ in xrange(num_reads):
-            host_time = MSDD.get_seconds_from_start_of_year()
-            tod_time = tod_module.time
+            host_time = get_seconds_from_start_of_year()
+            tod_time = get_tod(IP_ADDRESS)
+            if not tod_time: continue
             deltas.append(host_time - tod_time)
             time.sleep(1)
         delta_avg = sum(deltas) / len(deltas)
@@ -850,7 +875,7 @@
         subprocess.call(['./reset_msdd', IP_ADDRESS])
 
         try:
-            self.alloc_params = getAllocationParams(IP_ADDRESS)
+            self.alloc_params, self.msdd_id = getAllocationParams(IP_ADDRESS)
         except Exception, e:
                 self.fail("Unable to identify MSDD, " + str(IP_ADDRESS) + " reason:" + str(e))
 
@@ -966,6 +991,7 @@
     parser = argparse.ArgumentParser()
     parser.add_argument('--ip', default="192.168.11.2", help="ip address of msdd")
     parser.add_argument('--iface', default="em3", help="local host interface for reading data from msdd")
+    parser.add_argument('--tod', default="ONEPPS", help="set TOD mode: ONEPPS, SIM")
     parser.add_argument('--debug', default='info', help="debug level, fatal, error, warn, info, debug, trace" )
 
     try:
@@ -973,16 +999,12 @@
         IP_ADDRESS=args.ip
         DEBUG_LEVEL=get_debug_level(args.debug)
         INTERFACE=args.iface
+        TOD_MODE=args.tod
     except SystemExit:
         raise SystemExit
     except:
         traceback.print_exc()
         pass
-<<<<<<< HEAD
 
     sys.argv[1:] = remaining_args
-    ossie.utils.testing.main() # By default tests all implementations
-=======
-    sys.argv[1:] = args.unittest_args
-    ossie.utils.testing.main() # By default tests all implementations
->>>>>>> e430fe0f
+    ossie.utils.testing.main() # By default tests all implementations