--- conflicted
+++ resolved
@@ -1,4 +1,3 @@
-<<<<<<< HEAD
  # REDHAWK `rh.MSDD`
 
 
@@ -20,13 +19,15 @@
 | :--------| :--------| :-----------| :---------------|
 | device_kind  | string | readonly | kind of device, FRONTEND::TUNER for FEI 2.0 |
 | device_model | string | readonly | Derived from the MSDD CON IDN? command |
+| frontend_group_id | string | readwrite | Group id used to match against FEI group allocation requests |
 | clock_ref | short | readwrite | Configures the external reference. INTERNAL reference clock (0), EXTERNAL 10Mhz reference signal (10) (MSDD BRD EXR) |
-| [advanced](#advanced) | structure | readwrite | Maps MSDD tuner types to FEI tuner types. Defines threshold states to control device usage state |
+| [advanced](#advanced) | structure | readwrite | Advanced controls to configure MSDD tuner types, and threshold states to control device usage state |
 | [msdd_configuration](*msdd_configuration*) | structure | readwrite | MSDD connection information |
 | [msdd_time_of_day_configuration](#msdd_time_of_day_configuration) |structure | readwrite | MSDD Time of Day module configuration |
-| [msdd_output_configuration](#msdd_output_configuration) | structure | readonly | Network output configuration for specific MSDD tuners |
-| [msdd_block_output_configuration](#msdd_block_output_configuration) | structure | readonly | Network output configuration for blocks of MSDD tuners |
-| [msdd_psd_output_configuration](#msdd_psd_output_configuration) | structure | readonly | Network output configuration for FFT channels |
+| [msdd_output_configuration](#msdd_output_configuration) | structure | readonly | Output stream configuration for specific MSDD tuners. |
+| [msdd_block_output_configuration](#msdd_block_output_configuration) | structure | readonly | Output stream configuration for blocks of MSDD tuners |
+| [msdd_psd_output_configuration](#msdd_psd_output_configuration) | structure | readonly | Output stream configuration for FFT channels assigned to tuners. |
+| [msdd_psd_configuration](#msdd_psd_configuration) | structure | readwrite | Configuration parameters applied to all FFT channels. |
 | [msdd_status](#msdd_status) | structure | readonly | MSDD status information |
 | [msdd_advanced_debugging_tools](#msdd_advanced_debugging_tools) | structure | readwrite | Send a command to the MSDD |
 | [msdd_gain_configuration](#msdd_gain_configuration) | structure | readwrite | Gain settings for each MSDD tuner type |
@@ -44,30 +45,29 @@
 | advanced::wb_ddc_mode | short | Maps MSDD WBDDC module tuners to FEI tuner type. Not allocatable (0), DDC only (1), RX_DIGITIZER_CHANNELIZER Only (2), RX_DIGITIZER_CHANNELIZER or DDC (3), RX_DIGITIZER Only (4), RX_DIGITIZER or DDC (5), RX_DIGITIZER or RX_DIGITIZER_CHANNELIZER (6), RX_DIGITIZER or RX_DIGITIZER_CHANNELIZER or DDC (7) |
 | advanced::hw_ddc_mode | short | Maps MSDD NBDDC module tuners to FEI tuner type. Not allocatable (0), DDC only (1), RX_DIGITIZER_CHANNELIZER Only (2), RX_DIGITIZER_CHANNELIZER or DDC (3), RX_DIGITIZER Only (4), RX_DIGITIZER or DDC (5), RX_DIGITIZER or RX_DIGITIZER_CHANNELIZER (6), RX_DIGITIZER or RX_DIGITIZER_CHANNELIZER or DDC (7) |
 | advanced::sw_ddc_mode | short | Maps MSDD SWDDC tuner type to FEI tuner type. Not allocatable (0), DDC only (1), RX_DIGITIZER_CHANNELIZER Only (2), RX_DIGITIZER_CHANNELIZER or DDC (3), RX_DIGITIZER Only (4), RX_DIGITIZER or DDC (5), RX_DIGITIZER or RX_DIGITIZER_CHANNELIZER (6), RX_DIGITIZER or RX_DIGITIZER_CHANNELIZER or DDC (7) |
-| advanced::enable_inline_swddc | boolean | True : Assigns a SWDDC module to each NBDDC for additional decimation, False : SWDDC are not assigned to each NBDDC. |
-| advanced::enable_secondary_tuners | boolean | True: Links remaining SWDDC modules to each NBDDC as piggyback tuners. False : Do not link SWDDC modules.|
-| advanced::enable_fft_channels | boolean | True: Link a FFT channel to each NBDDC tuner's output for PSD output. Only controlling allocations will be assigned a FFT channel, False : Disable FTT channels and linking. |
-| advanced::max_cpu_load | float | Maximum cpu load on the MSDD receiver that enables a device BUSY state. If the value of MSDD CON CPL? command exceeds this property, a device BUSY state is enabled.|
-| advanced::max_nic_percentage | float | Maximum network utilization (as a percentage 0.0 to 100.0) that enables a device BUSY state. The MSDD NET BRT command defines the bit rate for a network interface. The total bit output rate is calculated for each enabled output module (i.e. tuner output). If this value exceeds the stated network utilization limit, the device enables a BUSY state. During all tuner allocations, this limit is checked to ensure the limit is not exceeded. If exceeded a failed allocation will occur. |
-| advanced::minimum_connected_nic_rate | float | If the connected host's network interface supports a lower rate than the MSDD's network interface |
+| advanced::enable_inline_swddc | boolean | True : Assigns a SWDDC module to each NBDDC for additional decimation, False : SWDDC are not assigned to each NBDDC. Default is False.|
+| advanced::enable_fft_channels | boolean | True: Link a FFT channel to each NBDDC tuner's output for PSD output. Only controlling allocations will be assigned a FFT channel, False : Disable FTT channels and linking. Default is False. |
+| advanced::max_cpu_load | float | Maximum cpu load on the MSDD receiver that enables a device BUSY state. If the value of MSDD CON CPL? command exceeds this property, a device BUSY state is enabled. Default is 95.0.|
+| advanced::max_nic_percentage | float | Maximum network utilization (as a percentage 0.0 to 100.0) that enables a device BUSY state. The MSDD NET BRT command defines the bit rate for a network interface. The total bit output rate is calculated for each enabled output module (i.e. tuner output). If this value exceeds the stated network utilization limit, the device enables a BUSY state. During all tuner allocations, this limit is checked to ensure the limit is not exceeded. If exceeded a failed allocation will occur. Default is 90.0. |
+| advanced::minimum_connected_nic_rate | float | If the connected host's network interface supports a lower rate than the MSDD's network interface. Default is 1000 Mbps.|
 
 ### msdd_configuration
 The *msdd_configuration* structure defines the connection properties for the MSDD device.
 
 | *NAME* | *TYPE* |  *DESCRIPTION* |
 | :--------| :---------| :---------------|
-| msdd_configuration::msdd_ip_addres | string | IP address of the MSDD in dot notation (MSDD CON IPP) |
+| msdd_configuration::msdd_ip_address | string | IP address of the MSDD in dot notation (MSDD CON IPP). Default is 127.0.0.1 |
 | msdd_configuration::msdd_port | string | Port number the MSDD listens on, default value is 23, (MSDD CON IPP)|
 
 ### msdd_time_of_day_configuration
-The *msdd_time_of_day_configuration* structure controls how the MSDD Time of Day module is configured.
-
-| *NAME* | *TYPE* |  *DESCRIPTION* |
-| :--------| :---------| :---------------|
-| msdd_time_of_day::mode | string | MSDD TOD MOD, SIM : simulated, ONE PPS : one pulse per second, IRIG : IRIG timing source, NAV - Navigation timing source (requires external module), TFN - Time frequency navigation timing source (requires external module)|
-| msdd_time_of_day::reference_adjust| short | MSDD TOD RFA, Adjust internal reference adjustment in ns/sec drift |
-| msdd_time_of_day::reference_track| short | MSDD TOD RTK, Controls the tracking mode for the reference signal. OFF (0), CALIBRATE (1), TRACK (2)|
-| msdd_time_of_day::toy| short | MSDD TOD TOY, Time of year offset for IRIGB source, 24 hour offset (0),  Direct from signal (1) |
+The *msdd_time_of_day_configuration* structure controls how the MSDD Time of Day module (TOD) is configured.
+
+| *NAME* | *TYPE* |  *DESCRIPTION* |
+| :--------| :---------| :---------------|
+| msdd_time_of_day::mode | string | (TOD MOD) SIM : simulated, ONE PPS : one pulse per second, IRIG : IRIGB timing source, NAV - Navigation timing source (requires external module), TFN - Time frequency navigation timing source (requires external module)|
+| msdd_time_of_day::reference_adjust| short | (TOD RFA) Adjust internal reference adjustment in ns/sec drift |
+| msdd_time_of_day::reference_track| short | (TOD RTK) Controls the tracking mode for the reference signal. OFF (0), CALIBRATE (1), TRACK (2)|
+| msdd_time_of_day::toy| short | (TOD TOY), Time of year offset for IRIGB source, 24 hour offset (0),  Direct from signal (1) |
 
 ### msdd_output_configuration
 The *msdd_output_configuration* structure defines the network output configuration for a specific MSDD tuner.  If *msdd_output_configuration* and *msdd_bock_configuration* values are defined, the *msdd_output_configuration* overrides and *msdd_block_output_configuration* information for a specific tuner.
@@ -75,15 +75,15 @@
 | *NAME* | *TYPE* |  *DESCRIPTION* |
 | :--------| :---------| :---------------|
 | tuner_number | short | Index of MSDD tuner in sequence of frontend_tuner_status structures (0 based)|
-| enabled | boolean | Controls if tuner output is enabled (MSDD OUT ENB)  |
-| protocol | string | Controls output packet format (MSDD OUT POL). UDP_SDDS : SDDS packet format, UDP_SDDSX - SDDSX packet format, UDP_SDDSA - SDDSA packet format, UDP_RAW - Raw packet format, UDP_VITA49 - VITA49 Data packet format |
-| ip_address | string | Destination IP address (MSDD OUT IPP) |
-| port | short | Destination IP port (MSDD OUT IPP ) |
-| vlan_enable | boolean | Enable VLAN tagging (MSDD OUT VLANEN) |
-| vlan_enable | short | VLAN ID for 802.1q packets (MSDD OUT VLANTCI)|
-| timestamp_offset |  short | Offset applied in 1ns increments (MSDD OUT TSOFS) |
-| endianess | short | BIG_ENDIAN (0). LITTLE ENDIAN (1) (MSDD OUT END) |
-| mfp_flush | long | Packet flush control bit mask (MSDD OUT MFP) |
+| enabled | boolean | Controls if tuner output is enabled (OUT ENB)  |
+| protocol | string | Controls output packet format (OUT POL). UDP_SDDS : SDDS packet format, UDP_SDDSX - SDDSX packet format, UDP_SDDSA - SDDSA packet format, UDP_RAW - Raw packet format, UDP_VITA49 - VITA49 Data packet format |
+| ip_address | string | Destination IP address (OUT IPP) |
+| port | short | Destination IP port (OUT IPP ) |
+| vlan_enable | boolean | Enable VLAN tagging (OUT VLANEN) |
+| vlan | short | VLAN ID for 802.1q packets (OUT VLANTCI)|
+| timestamp_offset |  short | Offset applied in 1ns increments (OUT TSOFS) |
+| endianess | short | BIG_ENDIAN (0). LITTLE ENDIAN (1) (OUT END) |
+| mfp_flush | long | Packet flush control bit mask (OUT MFP) |
 
 ### msdd_block_output_configuration
 The *msdd_block_output_configuration* structure defines the network output configuration for a block of MSDD tuners. If *msdd_output_configuration* and *msdd_bock_configuration* values are defined, the *msdd_output_configuration* overrides and *msdd_block_output_configuration* information for a specific tuner.
@@ -92,15 +92,15 @@
 | :--------| :---------| :---------------|
 | tuner_number_start | short | Starting tuner number for block |
 | tuner_number_stop | short | Ending tuner number of block |
-| enabled | boolean | Controls if output is enabled for this tuner (MSDD OUT ENB)|
-| protocol | string | Controls output packet format (MSDD OUT POL). UDP_SDDS : SDDS packet format, UDP_SDDSX - SDDSX packet format, UDP_SDDSA - SDDSA packet format, UDP_RAW - Raw packet format, UDP_VITA49 - VITA49 Data packet format |
-| ip_address | string | Destination IP address (see MSDD OUT IPP) |
-| port | short | Destination IP port (MSDD OUT IPP ) |
-| vlan_enable | boolean | Enable VLAN tagging (MSDD OUT VLANEN) |
-| vlan_enable | short | VLAN ID for 802.1q packets (MSDD OUT VLANTCI)|
-| timestamp_offset |  short | Offset applied in 1ns increments (MSDD OUT TSOFS) |
-| endianess | short | BIG ENDIAN (0). LITTLE ENDIAN (1) (MSDD OUT END) |
-| mfp_flush | long | Packet flush control bit mask (MSDD OUT MFP) |
+| enabled | boolean | Controls if output is enabled for this tuner (OUT ENB)|
+| protocol | string | Controls output packet format (OUT POL). UDP_SDDS : SDDS packet format, UDP_SDDSX - SDDSX packet format, UDP_SDDSA - SDDSA packet format, UDP_RAW - Raw packet format, UDP_VITA49 - VITA49 Data packet format |
+| ip_address | string | Destination IP address (see OUT IPP) |
+| port | short | Destination IP port (OUT IPP ) |
+| vlan_enable | boolean | Enable VLAN tagging (OUT VLANEN) |
+| vlan| short | VLAN ID for 802.1q packets (OUT VLANTCI)|
+| timestamp_offset |  short | Offset applied in 1ns increments (OUT TSOFS) |
+| endianess | short | BIG ENDIAN (0). LITTLE ENDIAN (1) (OUT END) |
+| mfp_flush | long | Packet flush control bit mask (OUT MFP) |
 
 ### msdd_psd_output_configuration
 The *msdd_psd_output_configuration* structure defines the network output configuration for a block of MSDD tuners.
@@ -109,15 +109,27 @@
 | :--------| :---------| :---------------|
 | fft_channel_start | short | Starting FFT channel of block (0 based) |
 | fft_channel_stop | short | Ending FFT channel of block |
-| enabled | boolean | Controls if FFT channel output is enabled for assigned tuner (MSDD OUT ENB) |
-| protocol | string | Controls output packet format (MSDD OUT POL). UDP_SDDS : SDDS packet format, UDP_SDDSX - SDDSX packet format, UDP_SDDSA - SDDSA packet format, UDP_RAW - Raw packet format, UDP_VITA49 - VITA49 Data packet format |
-| ip_address | string | Destination IP address (MSDD OUT IPP) |
-| port | short | Destination IP port (MSDD OUT IPP ) |
-| vlan_enable | boolean | Enable VLAN tagging (MSDD OUT VLANEN) |
-| vlan_enable | short | VLAN ID for 802.1q packets (MSDD OUT VLANTCI)|
-| timestamp_offset |  short | Offset applied in 1ns increments (MSDD OUT TSOFS) |
-| endianess | short | BIG ENDIAN (0), LITTLE ENDIAN (1) (MSDD OUT END) |
-| mfp_flush | long | Packet flush control bit mask (MSDD OUT MFP) |
+| enabled | boolean | Controls if FFT channel output is enabled for assigned tuner (OUT ENB) |
+| protocol | string | Controls output packet format (OUT POL). UDP_SDDS : SDDS packet format, UDP_SDDSX - SDDSX packet format, UDP_SDDSA - SDDSA packet format, UDP_RAW - Raw packet format, UDP_VITA49 - VITA49 Data packet format |
+| ip_address | string | Destination IP address (OUT IPP) |
+| port | short | Destination IP port (OUT IPP ) |
+| vlan_enable | boolean | Enable VLAN tagging (OUT VLANEN) |
+| vlan | short | VLAN ID for 802.1q packets (OUT VLANTCI)|
+| timestamp_offset |  short | Offset applied in 1ns increments (OUT TSOFS) |
+| endianess | short | BIG ENDIAN (0), LITTLE ENDIAN (1) (OUT END) |
+| mfp_flush | long | Packet flush control bit mask (OUT MFP) |
+
+### msdd_psd_configuration
+The *msdd_psd_configuration* structure defines FFT configuration settings available.  These settings are consulted when a FFT channel is enabled and a controlling allocation is requested.
+
+| *NAME* | *TYPE* |  *DESCRIPTION* |
+| :--------| :---------| :---------------|
+| fft_size | double | Number of FFT bins (FFT PNT)|
+| time_average | double | Number of averages based on time in seconds. (FFT AVG) |
+| time_between_ffts | double | Time between FFT operations on a tuner channel. (FFT RAT) |
+| output_bin_size | double | The number of FFT bins to output (FFT BIN) |
+| window_type | enum | Windows to apply to each FFT. HANNING, HAMMING, BLACKMAN, RECT (FFT WND)|
+| peak_mode |  enum | Peak mode setting: INST, PEAK, BOTH (FFT PMD)|
 
 ### msdd_status
 The *msdd_status* structure defines the set of readonly properties that define the state of the MSDD receiver.
@@ -125,40 +137,42 @@
 | *NAME* | *TYPE* |  *DESCRIPTION* |
 | :--------| :---------| :---------------|
 | msdd_status::connected | boolean | True if connected to MSDD receiver |
-| msdd_status::ip_address | string | IP Address from MSDD CON IPP? |
-| msdd_status::port | string | Port number from MSDD CON IPP? |
-| msdd_status::model | string | Model name from MSDD CON CFG? MODEL |
-| msdd_status::serial | string |  Serical number from MSDD CON CFG? SERIAL |
-| msdd_status::software_part_number | string | Part number from MSDD CON IDN? |
-| msdd_status::rf_board_type | string | Value from MSDD CON CFG? RF_BRD_TYPE |
-| msdd_status::fpga_type | string | Value from MSDD CON CFG? FPGA_TYPE |
-| msdd_status::dsp_type | string | Value from MSDD CON CFG? DSP_BRD_TYPE |
-| msdd_status::minimum_frequency_hz | string | Value from MSDD CON CFG? MIN_FREQ |
-| msdd_status::maximum_frequency_hz | string | Value from MSDD CON CFG? MAX_FREQ |
-| msdd_status::dsp_reference_frequency_hz | string | Value MSDD CON CFG? DSP_REF |
-| msdd_status::adc_clock_frequency_hz | string | Value from MSDD CON CFG? ADC_CLK |
-| msdd_status::num_if_ports | string | Value from MSDD CON CFG? IF_PORTS |
-| msdd_status::num_eth_ports | string | Value from MSDD CON CFG? ETHR_PORTS |
-| msdd_status::cpu_type | string | Value from MSDD CON CFG? CPU_TYPE |
-| msdd_status::cpu_rate | string | Value from MSDD CON CFG? CPU_FREQ  |
-| msdd_status::cpu_load | string | Value from MSDD CON CPL? |
-| msdd_status::pps_termination | string | Value from MSDD CON CFG? 1PPS_TERM |
-| msdd_status::pps_voltage | string | Value from MSDD CON CFG? 1PPS_VOLTAGE |
-| msdd_status::number_wb_ddc_channels | string | Value from MSDD CON CFG? FPGA_WBDDC_CHANNELS |
-| msdd_status::number_nb_ddc_channels | string | Value from MSDD CON CFG? FPGA_NBDDC_CHANNELS |
-| msdd_status::filename_app | string | Value from MSDD CON CFG? FILE_NAME_APP |
-| msdd_status::filename_fpga | string | Value from MSDD CON CFG? FILE_NAME_FPGA |
-| msdd_status::filename_batch | string |Value from MSDD CON CFG? FILE_NAME_BATCH|
-| msdd_status::filename_boot | string | Value from MSDD CON CFG? FILE_NAME_BOOT |
-| msdd_status::filename_loader  | string | Value from MSDD CON CFG? FILE_NAME_LOADER |
-| msdd_status::filename_config  | string | Value from MSDD CON CFG? FILE_NAME_CONFIG |
-| msdd_status::tod_module  | string | Value from MSDD TOD MOD? |
-| msdd_status::tod_available_module | string | Value from MSDD TOD MODL? |
-| msdd_status::tod_meter_list | string | Value from MSDD TOD MTR? |
+| msdd_status::ip_address | string | IP Address from CON IPP? |
+| msdd_status::port | string | Port number from CON IPP? |
+| msdd_status::model | string | Model name from CON CFG? MODEL |
+| msdd_status::serial | string |  Serical number from CON CFG? SERIAL |
+| msdd_status::software_part_number | string | Part number from CON IDN? |
+| msdd_status::rf_board_type | string | Value from CON CFG? RF_BRD_TYPE |
+| msdd_status::fpga_type | string | Value from CON CFG? FPGA_TYPE |
+| msdd_status::dsp_type | string | Value from CON CFG? DSP_BRD_TYPE |
+| msdd_status::minimum_frequency_hz | string | Value from CON CFG? MIN_FREQ |
+| msdd_status::maximum_frequency_hz | string | Value from CON CFG? MAX_FREQ |
+| msdd_status::dsp_reference_frequency_hz | string | Value CON CFG? DSP_REF |
+| msdd_status::adc_clock_frequency_hz | string | Value from CON CFG? ADC_CLK |
+| msdd_status::num_if_ports | string | Value from CON CFG? IF_PORTS |
+| msdd_status::num_eth_ports | string | Value from CON CFG? ETHR_PORTS |
+| msdd_status::cpu_type | string | Value from CON CFG? CPU_TYPE |
+| msdd_status::cpu_rate | string | Value from CON CFG? CPU_FREQ  |
+| msdd_status::cpu_load | string | Value from CON CPL? |
+| msdd_status::pps_termination | string | Value from CON CFG? 1PPS_TERM |
+| msdd_status::pps_voltage | string | Value from CON CFG? 1PPS_VOLTAGE |
+| msdd_status::number_wb_ddc_channels | string | Value from CON CFG? FPGA_WBDDC_CHANNELS |
+| msdd_status::number_nb_ddc_channels | string | Value from CON CFG? FPGA_NBDDC_CHANNELS |
+| msdd_status::filename_app | string | Value from CON CFG? FILE_NAME_APP |
+| msdd_status::filename_fpga | string | Value from CON CFG? FILE_NAME_FPGA |
+| msdd_status::filename_batch | string |Value from CON CFG? FILE_NAME_BATCH|
+| msdd_status::filename_boot | string | Value from CON CFG? FILE_NAME_BOOT |
+| msdd_status::filename_loader  | string | Value from CON CFG? FILE_NAME_LOADER |
+| msdd_status::filename_config  | string | Value from CON CFG? FILE_NAME_CONFIG |
+| msdd_status::tod_module  | string | Value from TOD MOD? |
+| msdd_status::tod_available_module | string | Value from TOD MODL? |
+| msdd_status::tod_meter_list | string | Value from TOD MTR? |
 | msdd_status::tod_reference_adjust | string | Value from MSDD TOD RFA? |
 | msdd_status::tod_track_mode_state | string | Value from MSDD TOD RTK? |
 | msdd_status::tod_bit_state | string | Value from MSDD TOD BIT? |
 | msdd_status::tod_toy | string | Value from MSDD TOY? |
+| msdd_status::tod_host_delta | double | Variance between host's time of day and MSDD clock |
+| msdd_status::ntp_running | bool | If the host system is running NTP service for clock synchronization. |
 
 ## msdd_advanced_debugging_tools-instructions
 The *msdd_advanced_debugging_tools* structure will pass the command property as MSDD command and return the response as the response property
@@ -169,7 +183,7 @@
 | msdd_advanced_debugging_tools::response | string | Response from the MSDD |
 
 ### msdd_gain_configuration
-The *msdd_gain_configuration* structure controls the gain setting for MSDD  tuner type.
+The *msdd_gain_configuration* structure controls the gain setting for each MSDD tuner type.
 
 | *NAME* | *TYPE* |  *DESCRIPTION* |
 | :--------| :---------| :---------------|
@@ -185,31 +199,31 @@
 | :--------| :---------| :---------------|
 | FRONTEND::tuner_status::output_format | string | SDDS data format, fixed to `CI` (16bit IQ)|
 | FRONTEND::tuner_status::output_multicast | string | Destination IP address of data packets, (MSDD OUT IPP?) |
-| FRONTEND::tuner_status::output_port | long | Destination port of data packets, (MSDD OUT IPP?) |
-| FRONTEND::tuner_status::output_vlan | long | VLAN number if VLAN is enabled, (MSDD OUT VLANTCI?)|
+| FRONTEND::tuner_status::output_port | long | Destination port of data packets, (OUT IPP?) |
+| FRONTEND::tuner_status::output_vlan | long | VLAN number if VLAN is enabled, (OUT VLANTCI?)|
 | FRONTEND::tuner_status::msdd_channel_type | string | RX, WBDDC, NBDDC, SWDDC |
 | FRONTEND::tuner_status::msdd_installation_name_csv | string | List of MSDD modules assigned to this tuner |
 | FRONTEND::tuner_status::msdd_registration_name_csv | string | List of MSDD registration names assigned to this tuner |
 | FRONTEND::tuner_status::bits_per_sample | short | Number of bits per data sample. |
 | FRONTNED::tuner_status::adc_meter_value | string | Meter value from MSDD RCV AMD? |
-| FRONTEND::tuner_status::rcvr_gain | float | Value from MSDD RCV GAI? |
-| FRONTEND::tuner_status::ddc_gain | float | Value from MSDD WBDDC/NBDDC GAI? |
+| FRONTEND::tuner_status::rcvr_gain | float | Value from RCV GAI? |
+| FRONTEND::tuner_status::ddc_gain | float | Value from WBDDC/NBDDC GAI? |
 | FRONTEND::tuner_status::allocated | boolean | True if tuner is allocated, False otherwise |
-| FRONTEND::tuner_status::input_sample_rate | double | Value from MSDD OUT ISR? |
+| FRONTEND::tuner_status::input_sample_rate | double | Value from OUT ISR? |
 | FRONTEND::tuner_status::output_channel | string | MSDD output module assigned to this tuner |
 | FRONTEND::tuner_status::output_enabled | boolean | True if output is enabled, False otherwise |
-| FRONTEND::tuner_status::output_vlan_enabled | boolean | True if vlan tagging is enabled, MSDD OUT VLANEN? |
-| FRONTEND::tuner_status::output_vlane_tci | string | VLAN number if tagging is enabled, MSDD OUT VLANTCI? |
+| FRONTEND::tuner_status::output_vlan_enabled | boolean | True if vlan tagging is enabled, OUT VLANEN? |
+| FRONTEND::tuner_status::output_vlane_tci | string | VLAN number if tagging is enabled, OUT VLANTCI? |
 | FRONTEND::tuner_status::output_flow | string | MSDD module chain feeding this output module |
-| FRONTEND::tuner_status::output_timestamp_offset | string | Value from MSDD OUT TSOFS?)
-| FRONTEND::tuner_status::endianess | short | Value from MSDD OUT END? |
-| FRONTEND::tuner_status::output_mfp_flush | long | Value from MSDD OUT MFP? |
-| FRONTEND::tuner_status::psd_fft_size | double | Value from MSDD FFT PNT? |
-| FRONTEND::tuner_status::psd_averages | double | Value from MSDD FFT AVG? |
-| FRONTEND::tuner_status::psd_time_between_ffts | double | Value from MSDD FFT RAT? |
-| FRONTEND::tuner_status::psd_output_bin_size | double | Value from MSDD FFT BIN? |
-| FRONTEND::tuner_status::psd_window_type | string | Value from MSDD FFT WND? |
-| FRONTEND::tuner_status::psd_peak_mode | string | Value from MSDD FFT PMD?
+| FRONTEND::tuner_status::output_timestamp_offset | string | Value from OUT TSOFS?)
+| FRONTEND::tuner_status::endianess | short | Value from OUT END? |
+| FRONTEND::tuner_status::output_mfp_flush | long | Value from OUT MFP? |
+| FRONTEND::tuner_status::psd_fft_size | double | Value from FFT PNT? |
+| FRONTEND::tuner_status::psd_averages | double | Value from FFT AVG? |
+| FRONTEND::tuner_status::psd_time_between_ffts | double | Value from FFT RAT? |
+| FRONTEND::tuner_status::psd_output_bin_size | double | Value from FFT BIN? |
+| FRONTEND::tuner_status::psd_window_type | string | Value from FFT WND? |
+| FRONTEND::tuner_status::psd_peak_mode | string | Value from FFT PMD?
 
 
 ## Installation
@@ -232,28 +246,4 @@
 
 ## Troubleshooting
 
-The [msdd_configuration property](#msdd_configuration) is used to setup the network connectivity between the MSDD hardware and host computer running the REDHAWK rh.MSDD device.  Set the `msdd_ip_address` and `msdd_port` properties for the MSDD receiver you are connecting.
-
-
-=======
-# REDHAWK rh.MSDD
- 
-## Description
-
-Contains the source and build script for the REDHAWK `rh.MSDD`
-device. This device is a FRONTEND Interfaces compliant device for the Midwest Microwave MSDD-3000/6000 receiver.
-
-## Installation
-
-To build from source, run the `build.sh` script.
-To install to `$SDRROOT`, run `build.sh install`. Note: root
-privileges (`sudo`) may be required to install.
-
-## Troubleshooting
-
-The `msdd_configuration` property is used to setup the basic network connectivity between the MSDD hardware and the REDHAWK device. In this struct property, the IP and port of the MSDD must be setup in order the software to connect.
-
->>>>>>> e430fe0f
-## FEI Compliance Test Results
-
-See the [FEI Compliance Results](tests/FEI_Compliance_Results.md) document.+The [msdd_configuration property](#msdd_configuration) is used to setup the network connectivity between the MSDD hardware and host computer running the REDHAWK rh.MSDD device.  Set the `msdd_ip_address` and `msdd_port` properties for the MSDD receiver you are connecting.