--- conflicted
+++ resolved
@@ -30,13 +30,8 @@
 %define _infodir       %{_prefix}/info
 
 Name:           rh.FmRdsSimulator
-<<<<<<< HEAD
-Version:        2.0.5
-Release:        2%{?dist}
-=======
 Version:        2.1.0
 Release:        1%{?dist}
->>>>>>> 8f2c3823
 Summary:        Device %{name}
 
 Group:          REDHAWK/Devices
@@ -46,11 +41,8 @@
 
 BuildRequires:  redhawk-devel >= 3.0
 Requires:       redhawk >= 3.0
-<<<<<<< HEAD
 
 BuildRequires:  autoconf-archive
-=======
->>>>>>> 8f2c3823
 
 # Interface requirements
 BuildRequires:  frontendInterfaces >= 3.0 bulkioInterfaces >= 3.0
