--- conflicted
+++ resolved
@@ -24,15 +24,9 @@
     if [ -e rh.FmRdsSimulator.spec ]; then
         mydir=`dirname $0`
         tmpdir=`mktemp -d`
-<<<<<<< HEAD
-        cp -r ${mydir} ${tmpdir}/rh.FmRdsSimulator-2.0.5
-        tar czf ${tmpdir}/rh.FmRdsSimulator-2.0.5.tar.gz --exclude=".svn" -C ${tmpdir} rh.FmRdsSimulator-2.0.5
-        rpmbuild -ta ${tmpdir}/rh.FmRdsSimulator-2.0.5.tar.gz
-=======
         cp -r ${mydir} ${tmpdir}/$asset_version
         tar czf ${tmpdir}/$asset_version.tar.gz --exclude=".svn" -C ${tmpdir} $asset_version
         rpmbuild -ta ${tmpdir}/$asset_version.tar.gz
->>>>>>> 8f2c3823
         rm -rf $tmpdir
     else
         echo "Missing RPM spec file in" `pwd`
