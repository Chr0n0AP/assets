--- conflicted
+++ resolved
@@ -30,11 +30,7 @@
 %define _infodir       %{_prefix}/info
 
 Name:           rh.USRP_UHD
-<<<<<<< HEAD
-Version:        6.1.2
-=======
 Version:        6.2.0
->>>>>>> 8f2c3823
 Release:        1%{?dist}
 Summary:        Device %{name}
 
