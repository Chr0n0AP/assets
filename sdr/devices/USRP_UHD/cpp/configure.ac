#
# This file is protected by Copyright. Please refer to the COPYRIGHT file
# distributed with this source distribution.
# 
# This file is part of REDHAWK USRP_UHD.
# 
# REDHAWK USRP_UHD is free software: you can redistribute it and/or modify it
# under the terms of the GNU Lesser General Public License as published by the
# Free Software Foundation, either version 3 of the License, or (at your
# option) any later version.
# 
# REDHAWK USRP_UHD is distributed in the hope that it will be useful, but WITHOUT
# ANY WARRANTY; without even the implied warranty of MERCHANTABILITY or
# FITNESS FOR A PARTICULAR PURPOSE.  See the GNU Lesser General Public License
# for more details.
# 
# You should have received a copy of the GNU Lesser General Public License
# along with this program.  If not, see http://www.gnu.org/licenses/.
#
<<<<<<< HEAD
AC_INIT(rh.USRP_UHD, 6.1.2)
=======
AC_INIT(rh.USRP_UHD, 6.2.0)
>>>>>>> 8f2c3823
AM_INIT_AUTOMAKE([nostdinc foreign])
AC_CONFIG_MACRO_DIR([m4])

AC_PROG_CC
AC_PROG_CXX
AX_CXX_COMPILE_STDCXX(14, noext)
AC_PROG_INSTALL

AC_CORBA_ORB
OSSIE_CHECK_OSSIE
OSSIE_SDRROOT_AS_PREFIX

AC_ARG_WITH(domainname,
        AS_HELP_STRING([--with-domainname=[domain name]], [Provide a domain name to the generated node, defaults to REDHAWK_DEV]),
        usrp_uhd_node_domain=$withval,
        usrp_uhd_node_domain=REDHAWK_DEV)
AC_SUBST(DOMAINNAME, $usrp_uhd_node_domain)

AC_ARG_WITH(usrptype,
        AS_HELP_STRING([--with-usrptype=[usrp type]], [Provide a USRP type to the generated node, defaults to usrp2]),
        usrp_uhd_node_type=$withval,
        usrp_uhd_node_type=usrp2)
AC_SUBST(USRPTYPE, $usrp_uhd_node_type)

AC_ARG_WITH(usrpip,
        AS_HELP_STRING([--with-usrpip=[usrp ip address]], [Provide a USRP ip address to the generated node, defaults to '']),
        usrp_uhd_node_ip=$withval,
        usrp_uhd_node_ip='')
AC_SUBST(USRPIP, $usrp_uhd_node_ip)

m4_ifdef([AM_SILENT_RULES], [AM_SILENT_RULES([yes])])

# Dependencies
export PKG_CONFIG_PATH="$PKG_CONFIG_PATH:/usr/local/lib/pkgconfig"
<<<<<<< HEAD
PKG_CHECK_MODULES([PROJECTDEPS], [ossie >= 3.0 omniORB4 >= 4.1.0])
=======
PKG_CHECK_MODULES([PROJECTDEPS], [ossie >= 3.0 omniORB4 >= 4.2.3])
>>>>>>> 8f2c3823
PKG_CHECK_MODULES([INTERFACEDEPS], [frontend >= 3.0, bulkio >= 3.0])
PKG_CHECK_MODULES([LIBUHD], [uhd >= 3.5.3])
PKG_CHECK_MODULES([LIBUUID], [uuid])
OSSIE_ENABLE_LOG4CXX
AX_BOOST_BASE([1.41])
AX_BOOST_SYSTEM
AX_BOOST_THREAD
AX_BOOST_REGEX

AC_CONFIG_FILES([Makefile])
AC_OUTPUT
<|MERGE_RESOLUTION|>--- conflicted
+++ resolved
@@ -17,11 +17,7 @@
 # You should have received a copy of the GNU Lesser General Public License
 # along with this program.  If not, see http://www.gnu.org/licenses/.
 #
-<<<<<<< HEAD
-AC_INIT(rh.USRP_UHD, 6.1.2)
-=======
 AC_INIT(rh.USRP_UHD, 6.2.0)
->>>>>>> 8f2c3823
 AM_INIT_AUTOMAKE([nostdinc foreign])
 AC_CONFIG_MACRO_DIR([m4])
 
@@ -56,11 +52,7 @@
 
 # Dependencies
 export PKG_CONFIG_PATH="$PKG_CONFIG_PATH:/usr/local/lib/pkgconfig"
-<<<<<<< HEAD
-PKG_CHECK_MODULES([PROJECTDEPS], [ossie >= 3.0 omniORB4 >= 4.1.0])
-=======
 PKG_CHECK_MODULES([PROJECTDEPS], [ossie >= 3.0 omniORB4 >= 4.2.3])
->>>>>>> 8f2c3823
 PKG_CHECK_MODULES([INTERFACEDEPS], [frontend >= 3.0, bulkio >= 3.0])
 PKG_CHECK_MODULES([LIBUHD], [uhd >= 3.5.3])
 PKG_CHECK_MODULES([LIBUUID], [uuid])
