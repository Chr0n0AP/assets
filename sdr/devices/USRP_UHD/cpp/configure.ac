--- conflicted
+++ resolved
@@ -1,26 +1,3 @@
-<<<<<<< HEAD
-/*
- * This file is protected by Copyright. Please refer to the COPYRIGHT file
- * distributed with this source distribution.
- *
- * This file is part of REDHAWK FmRdsSimulator.
- *
- * REDHAWK FmRdsSimulator is free software: you can redistribute it and/or modify it
- * under the terms of the GNU General Public License as published by the
- * Free Software Foundation, either version 3 of the License, or (at your
- * option) any later version.
- *
- * REDHAWK FmRdsSimulator is distributed in the hope that it will be useful, but WITHOUT
- * ANY WARRANTY; without even the implied warranty of MERCHANTABILITY or
- * FITNESS FOR A PARTICULAR PURPOSE.  See the GNU General Public License
- * for more details.
- *
- * You should have received a copy of the GNU General Public License
- * along with this program.  If not, see http://www.gnu.org/licenses/.
- */
-AC_INIT(rh.USRP_UHD, 7.0.0)
-=======
-#
 # This file is protected by Copyright. Please refer to the COPYRIGHT file
 # distributed with this source distribution.
 # 
@@ -38,9 +15,8 @@
 # 
 # You should have received a copy of the GNU Lesser General Public License
 # along with this program.  If not, see http://www.gnu.org/licenses/.
-#
-AC_INIT(rh.USRP_UHD, 6.2.0)
->>>>>>> 8d3c096d
+
+AC_INIT(rh.USRP_UHD, 7.0.0)
 AM_INIT_AUTOMAKE([nostdinc foreign])
 AC_CONFIG_MACRO_DIR([m4])
 
@@ -56,12 +32,7 @@
 m4_ifdef([AM_SILENT_RULES], [AM_SILENT_RULES([yes])])
 
 # Dependencies
-<<<<<<< HEAD
-PKG_CHECK_MODULES([PROJECTDEPS], [ossie >= 3.0 omniORB4 >= 4.1.0])
-=======
-export PKG_CONFIG_PATH="$PKG_CONFIG_PATH:/usr/local/lib/pkgconfig"
 PKG_CHECK_MODULES([PROJECTDEPS], [ossie >= 3.0 omniORB4 >= 4.2.3])
->>>>>>> 8d3c096d
 PKG_CHECK_MODULES([INTERFACEDEPS], [frontend >= 3.0, bulkio >= 3.0])
 PKG_CHECK_MODULES([LIBUHD], [uhd >= 3.5.3])
 PKG_CHECK_MODULES([LIBUUID], [uuid])
