--- conflicted
+++ resolved
@@ -5,17 +5,10 @@
     if [ -e rh.MSDD_Controller.spec ]; then
         mydir=`dirname $0`
         tmpdir=`mktemp -d`
-<<<<<<< HEAD
-        cp -Lr ${mydir} ${tmpdir}/rh.MSDD_Controller-1.0.1
-	find ${tmpdir}/rh.MSDD_Controller-1.0.1 -name "rh.MSDD.spec" -exec rm {} \;
-        tar czf ${tmpdir}/rh.MSDD_Controller-1.0.1.tar.gz --exclude=".svn" --exclude=".git" -C ${tmpdir} rh.MSDD_Controller-1.0.1
-        rpmbuild -ta ${tmpdir}/rh.MSDD_Controller-1.0.1.tar.gz
-=======
         cp -Lr ${mydir} ${tmpdir}/$asset_version
 	find ${tmpdir}/$asset_version -name "rh.MSDD.spec" -exec rm {} \;
         tar czf ${tmpdir}/$asset_version.tar.gz --exclude=".svn" --exclude=".git" -C ${tmpdir} $asset_version
         rpmbuild -ta ${tmpdir}/$asset_version.tar.gz
->>>>>>> 8f2c3823
         #rm -rf $tmpdir
     else
         echo "Missing RPM spec file in" `pwd`
