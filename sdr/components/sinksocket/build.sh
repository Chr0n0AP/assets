--- conflicted
+++ resolved
@@ -25,11 +25,7 @@
         mydir=`dirname $0`
         tmpdir=`mktemp -d`
         cp -r ${mydir} ${tmpdir}/rh.sinksocket-2.0.2
-<<<<<<< HEAD
-        tar czf ${tmpdir}/rh.sinksocket-2.0.2.tar.gz --exclude=".svn" -C ${tmpdir} rh.sinksocket-2.0.2
-=======
         tar czf ${tmpdir}/rh.sinksocket-2.0.2.tar.gz --exclude=".svn" --exclude=".git" -C ${tmpdir} rh.sinksocket-2.0.2
->>>>>>> de71d738
         rpmbuild -ta ${tmpdir}/rh.sinksocket-2.0.2.tar.gz
         rm -rf $tmpdir
     else
