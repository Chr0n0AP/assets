--- conflicted
+++ resolved
@@ -2,8 +2,6 @@
 # This file is protected by Copyright. Please refer to the COPYRIGHT file
 # distributed with this source distribution.
 #
-<<<<<<< HEAD
-=======
 # This file is part of REDHAWK.
 #
 # REDHAWK is free software: you can redistribute it and/or modify it
@@ -20,7 +18,6 @@
 # along with this program.  If not, see http://www.gnu.org/licenses/.
 #
 
->>>>>>> de71d738
 AC_INIT(rh.sinksocket, 2.0.2)
 AM_INIT_AUTOMAKE([nostdinc foreign])
 AC_CONFIG_MACRO_DIR([m4])
