#
# This file is protected by Copyright. Please refer to the COPYRIGHT file
# distributed with this source distribution.
#
# This file is part of REDHAWK.
#
# REDHAWK is free software: you can redistribute it and/or modify it
# under the terms of the GNU Lesser General Public License as published by the
# Free Software Foundation, either version 3 of the License, or (at your option)
# any later version.
#
# REDHAWK is distributed in the hope that it will be useful, but
# WITHOUT ANY WARRANTY; without even the implied warranty of MERCHANTABILITY or
# FITNESS FOR A PARTICULAR PURPOSE.  See the GNU Lesser General Public License
# for more details.
#
# You should have received a copy of the GNU Lesser General Public License
# along with this program.  If not, see http://www.gnu.org/licenses/.
#

# By default, the RPM will install to the standard REDHAWK SDR root location (/var/redhawk/sdr)
# You can override this at install time using --prefix /new/sdr/root when invoking rpm (preferred method, if you must)
%{!?_sdrroot: %global _sdrroot /var/redhawk/sdr}
%define _prefix %{_sdrroot}
Prefix:         %{_prefix}

# Point install paths to locations within our target SDR root
%define _sysconfdir    %{_prefix}/etc
%define _localstatedir %{_prefix}/var
%define _mandir        %{_prefix}/man
%define _infodir       %{_prefix}/info

Name:           rh.sinksocket
<<<<<<< HEAD
Version:        2.1.1
=======
Version:        2.2.0
>>>>>>> 8f2c3823
Release:        1%{?dist}
Summary:        Component %{name}

Group:          REDHAWK/Components
License:        LGPLv3+
Source0:        %{name}-%{version}.tar.gz
BuildRoot:      %{_tmppath}/%{name}-%{version}-%{release}-root-%(%{__id_u} -n)

BuildRequires:  redhawk-devel >= 3.0
Requires:       redhawk >= 3.0

BuildRequires:  autoconf-archive

# Interface requirements
BuildRequires:  bulkioInterfaces >= 3.0
Requires:       bulkioInterfaces >= 3.0

# Allow upgrades from previous package name
Obsoletes:      sinksocket < 2.0.0

%description
Component %{name}
 * Commit: __REVISION__
 * Source Date/Time: __DATETIME__


%prep
%setup -q


%build
# Implementation cpp
pushd cpp
./reconf
%define _bindir %{_prefix}/dom/components/rh/sinksocket/cpp
%configure
make %{?_smp_mflags}
popd


%install
rm -rf $RPM_BUILD_ROOT
# Implementation cpp
pushd cpp
%define _bindir %{_prefix}/dom/components/rh/sinksocket/cpp
make install DESTDIR=$RPM_BUILD_ROOT
popd


%clean
rm -rf $RPM_BUILD_ROOT


%files
%defattr(-,redhawk,redhawk,-)
%dir %{_sdrroot}/dom/components/rh/sinksocket
%{_prefix}/dom/components/rh/sinksocket/sinksocket.scd.xml
%{_prefix}/dom/components/rh/sinksocket/sinksocket.prf.xml
%{_prefix}/dom/components/rh/sinksocket/sinksocket.spd.xml
%{_prefix}/dom/components/rh/sinksocket/cpp

%changelog
* Wed Jun 21 2017 Ryan Bauman <rbauman@lgsinnovations.com> - 2.0.1-2
- Mass rebuild for REDHAWK 2.1.1
<|MERGE_RESOLUTION|>--- conflicted
+++ resolved
@@ -31,11 +31,7 @@
 %define _infodir       %{_prefix}/info
 
 Name:           rh.sinksocket
-<<<<<<< HEAD
-Version:        2.1.1
-=======
 Version:        2.2.0
->>>>>>> 8f2c3823
 Release:        1%{?dist}
 Summary:        Component %{name}
 
