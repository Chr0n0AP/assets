--- conflicted
+++ resolved
@@ -73,43 +73,8 @@
     def setupComponent(self):
         #######################################################################
         # Launch the component with the default execparams
-        execparams = self.getPropertySet(kinds=("execparam",), modes=("readwrite", "writeonly"), includeNil=False)
-        execparams = dict([(x.id, any.from_any(x.value)) for x in execparams])
-        execparams['DEBUG_LEVEL']=4
-        self.launch(execparams, initialize=True)
-        
-        #######################################################################
-        # Verify the basic state of the component
-        self.assertNotEqual(self.comp, None)
-        self.assertEqual(self.comp.ref._non_existent(), False)
-        self.assertEqual(self.comp.ref._is_a("IDL:CF/Resource:1.0"), True)
-        
-        #######################################################################
-        # Validate that query returns all expected parameters
-        # Query of '[]' should return the following set of properties
-        expectedProps = []
-        expectedProps.extend(self.getPropertySet(kinds=("configure", "execparam"), modes=("readwrite", "readonly"), includeNil=True))
-        expectedProps.extend(self.getPropertySet(kinds=("allocate",), action="external", includeNil=True))
-        props = self.comp.query([])
-        props = dict((x.id, any.from_any(x.value)) for x in props)
-        # Query may return more than expected, but not less
-        for expectedProp in expectedProps:
-            self.assertEqual(expectedProp.id in props, True)
-        
-        #######################################################################
-        # Verify that all expected ports are available
-        for port in self.scd.get_componentfeatures().get_ports().get_uses():
-            port_obj = self.comp.getPort(str(port.get_usesname()))
-            self.assertNotEqual(port_obj, None)
-            self.assertEqual(port_obj._non_existent(), False)
-            self.assertEqual(port_obj._is_a("IDL:CF/Port:1.0"),  True)
-            
-        for port in self.scd.get_componentfeatures().get_ports().get_provides():
-            port_obj = self.comp.getPort(str(port.get_providesname()))
-            self.assertNotEqual(port_obj, None)
-            self.assertEqual(port_obj._non_existent(), False)
-            self.assertEqual(port_obj._is_a(port.get_repid()),  True)
-  
+        self.comp = sb.launch(self.spd_file,impl = self.impl)
+
     def testBadCfg1(self):
         """Set with multiple filterProp settings simultaniously and verify we get an error
         """
@@ -191,21 +156,6 @@
     def testReal(self):
         """ Real Filter real data
         """
-<<<<<<< HEAD
-        filter = getSink(.2, 513)
-        self.comp.fftSize = 1024
-        self.comp.realFilterCoefficients = filter
-        dataA = getSin(.05, 4*513)
-        dataB = getSin(.0123, 4*513,phase0=.054)
-        #inData = [data[500*i:500*(i+1)] for i in xrange((len(data)+499)/500)]
-        inData=[[x+y for x,y in zip(dataA,dataB)]]
-        self.main(inData)
-        self.validateSRIPushing()
-        
-        outDataSS = self.output[(len(filter)-1)//2:]
-        
-        self.assertTrue(all([abs(x-y)<.1 for x,y in zip(outDataSS,inData[0])]))
-=======
         self.runSinusoideTest()
 
     def testRealSmallPackets(self):
@@ -217,58 +167,21 @@
         """ Runs SinusioideTest with big packets of real data 
         """
         self.runSinusoideTest(samplesPerPush = 4000, numSamples = 12000)
->>>>>>> 243901be
 
     def testCxFilt(self):
         """Runs SinusoideTest with complex data and a filter
         """
-<<<<<<< HEAD
-        filter = getSink(.2, 513)
-        self.comp.fftSize = 1024
-        self.comp.filterComplex = True
-        self.comp.complexFilterCoefficients = filter
-        dataA = getSin(.05, 4*513)
-        dataB = getSin(.0123, 4*513,phase0=.054)
-        #inData = [data[500*i:500*(i+1)] for i in xrange((len(data)+499)/500)]
-        inData=[x+y for x,y in zip(dataA,dataB)]
-        cxInData = [muxZeros(inData)]
-        self.main(cxInData,dataCx=True)
-        self.validateSRIPushing()
-        
-        re,im = demux(self.output)
-        reSS = self.output = re[(len(filter)-1)//2:]
-        self.assertTrue(all([abs(x)<.01 for x in im]))
-        self.assertTrue(all([abs(x-y)<.1 for x,y in zip(reSS,inData)]))
-=======
         self.runSinusoideTest(realData = False, realFilter = False)
->>>>>>> 243901be
 
     def testCxSmallPackets(self):
         """ Runs SinusoideTest with Small packets of complex data
         """
-<<<<<<< HEAD
-        filter = getSink(.2, 513)
-        self.comp.fftSize = 1024
-        self.comp.realFilterCoefficients = filter
-        dataA = getSin(.05, 4*513)
-        dataB = getSin(.0123, 4*513,phase0=.054)
-        inData=[x+y for x,y in zip(dataA,dataB)]
-        cxInData = [muxZeros(inData)]
-        self.main(cxInData,dataCx=True)
-        self.validateSRIPushing()
-        
-        re,im = demux(self.output)
-        reSS = self.output = re[(len(filter)-1)//2:]
-        self.assertTrue(all([abs(x)<.01 for x in im]))
-        self.assertTrue(all([abs(x-y)<.1 for x,y in zip(reSS,inData)]))
-=======
         self.runSinusoideTest(realData = False, realFilter = False, samplesPerPush = 100)
 
     def testCxBigPackets(self):
         """ Runs SinusoideTest with Big packets of complex data
         """
         self.runSinusoideTest(realData = False, realFilter = False, samplesPerPush = 4000, numSamples = 12000)
->>>>>>> 243901be
 
     def testCxRealFilt(self):
         """Runs SinusoideTest with real filter complex data
@@ -331,13 +244,6 @@
                 inData = [inDataL]
         self.main(inData, dataCx = not realData)
         self.validateSRIPushing()
-<<<<<<< HEAD
-        
-        re,im = demux(self.output)
-        reSS = self.output = re[(len(filter)-1)//2:]
-        self.assertTrue(all([abs(x)<.01 for x in im]))
-        self.assertTrue(all([abs(x-y)<.1 for x,y in zip(reSS,inData[0])]))
-=======
         self.validateTC(not realData)
 
         startTC = self.ts[0][1]
@@ -356,7 +262,6 @@
                 self.assertTrue(all([abs(x)<0.1 for x in im]))
         outDataSS = output[int(sampleOffsetInt):]
         self.assertTrue(all([abs(x-y)<.1 for x,y in zip(outDataSS, inDataReal)]))
->>>>>>> 243901be
 
     def testRealManualImpulse(self):
         """use manual configuration (real taps) and ensure that the impulse response matches the response
