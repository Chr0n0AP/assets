#!/bin/bash
#
# This file is protected by Copyright. Please refer to the COPYRIGHT file distributed with this 
# source distribution.
# 
# This file is part of REDHAWK Basic Components fastfilter.
# 
# REDHAWK Basic Components fastfilter is free software: you can redistribute it and/or modify it under the terms of 
# the GNU General Public License as published by the Free Software Foundation, either 
# version 3 of the License, or (at your option) any later version.
# 
# REDHAWK Basic Components fastfilter is distributed in the hope that it will be useful, but WITHOUT ANY WARRANTY; 
# without even the implied warranty of MERCHANTABILITY or FITNESS FOR A PARTICULAR 
# PURPOSE.  See the GNU General Public License for more details.
# 
# You should have received a copy of the GNU General Public License along with this 
# program.  If not, see http://www.gnu.org/licenses/.
#
asset_version="rh.fastfilter-2.1.0"

if [ "$1" = "rpm" ]; then
    # A very simplistic RPM build scenario
    if [ -e rh.fastfilter.spec ]; then
        mydir=`dirname $0`
        tmpdir=`mktemp -d`
<<<<<<< HEAD
        cp -r ${mydir} ${tmpdir}/rh.fastfilter-2.1.1
        tar czf ${tmpdir}/rh.fastfilter-2.1.1.tar.gz --exclude=".svn" -C ${tmpdir} rh.fastfilter-2.1.1
        rpmbuild -ta ${tmpdir}/rh.fastfilter-2.1.1.tar.gz
=======
        cp -r ${mydir} ${tmpdir}/$asset_version
        tar czf ${tmpdir}/$asset_version.tar.gz --exclude=".svn" -C ${tmpdir} $asset_version
        rpmbuild -ta ${tmpdir}/$asset_version.tar.gz
>>>>>>> 8f2c3823
        rm -rf $tmpdir
    else
        echo "Missing RPM spec file in" `pwd`
        exit 1
    fi
else
    for impl in cpp ; do
        if [ ! -d "$impl" ]; then
            echo "Directory '$impl' does not exist...continuing"
            continue
        fi
        cd $impl
        if [ -e build.sh ]; then
            if [ $# == 1 ]; then
                if [ $1 == 'clean' ]; then
                    rm -f Makefile
                    rm -f config.*
                    ./build.sh distclean
                else
                    ./build.sh $*
                fi
            else
                ./build.sh $*
            fi
        elif [ -e Makefile ] && [ Makefile.am -ot Makefile ]; then
            make $*
        elif [ -e reconf ]; then
            ./reconf && ./configure && make $*
        else
            echo "No build.sh found for $impl"
        fi
        cd -
    done
fi<|MERGE_RESOLUTION|>--- conflicted
+++ resolved
@@ -16,22 +16,16 @@
 # You should have received a copy of the GNU General Public License along with this 
 # program.  If not, see http://www.gnu.org/licenses/.
 #
-asset_version="rh.fastfilter-2.1.0"
+asset_version="rh.fastfilter-2.1.1"
 
 if [ "$1" = "rpm" ]; then
     # A very simplistic RPM build scenario
     if [ -e rh.fastfilter.spec ]; then
         mydir=`dirname $0`
         tmpdir=`mktemp -d`
-<<<<<<< HEAD
-        cp -r ${mydir} ${tmpdir}/rh.fastfilter-2.1.1
-        tar czf ${tmpdir}/rh.fastfilter-2.1.1.tar.gz --exclude=".svn" -C ${tmpdir} rh.fastfilter-2.1.1
-        rpmbuild -ta ${tmpdir}/rh.fastfilter-2.1.1.tar.gz
-=======
         cp -r ${mydir} ${tmpdir}/$asset_version
         tar czf ${tmpdir}/$asset_version.tar.gz --exclude=".svn" -C ${tmpdir} $asset_version
         rpmbuild -ta ${tmpdir}/$asset_version.tar.gz
->>>>>>> 8f2c3823
         rm -rf $tmpdir
     else
         echo "Missing RPM spec file in" `pwd`
