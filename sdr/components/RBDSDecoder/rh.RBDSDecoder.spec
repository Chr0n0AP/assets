--- conflicted
+++ resolved
@@ -30,11 +30,7 @@
 %define _infodir       %{_prefix}/info
 
 Name:           rh.RBDSDecoder
-<<<<<<< HEAD
-Version:        2.0.3
-=======
 Version:        2.1.0
->>>>>>> 8f2c3823
 Release:        1%{?dist}
 Summary:        Component %{name}
 
