--- conflicted
+++ resolved
@@ -15,11 +15,7 @@
 # You should have received a copy of the GNU Lesser General Public License along with this 
 # program.  If not, see http://www.gnu.org/licenses/.
 #
-<<<<<<< HEAD
-AC_INIT(rh.fcalc, 2.0.3)
-=======
 AC_INIT(rh.fcalc, 2.1.0)
->>>>>>> 8f2c3823
 AM_INIT_AUTOMAKE([nostdinc foreign])
 AC_CONFIG_MACRO_DIR([m4])
 
