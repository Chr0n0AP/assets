--- conflicted
+++ resolved
@@ -21,15 +21,9 @@
     if [ -e rh.sourcesocket.spec ]; then
         mydir=`dirname $0`
         tmpdir=`mktemp -d`
-<<<<<<< HEAD
-        cp -r ${mydir} ${tmpdir}/rh.sourcesocket-2.1.2
-        tar czf ${tmpdir}/rh.sourcesocket-2.1.2.tar.gz --exclude=".svn" -C ${tmpdir} rh.sourcesocket-2.1.2
-        rpmbuild -ta ${tmpdir}/rh.sourcesocket-2.1.2.tar.gz
-=======
         cp -r ${mydir} ${tmpdir}/$asset_version
         tar czf ${tmpdir}/$asset_version.tar.gz --exclude=".svn" -C ${tmpdir} $asset_version
         rpmbuild -ta ${tmpdir}/$asset_version.tar.gz
->>>>>>> 8f2c3823
         rm -rf $tmpdir
     else
         echo "Missing RPM spec file in" `pwd`
