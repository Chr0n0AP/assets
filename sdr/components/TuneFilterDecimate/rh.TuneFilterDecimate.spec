#
# This file is protected by Copyright. Please refer to the COPYRIGHT file distributed with this
# source distribution.
#
# This file is part of REDHAWK Basic Components TuneFilterDecimate.
#
# REDHAWK Basic Components TuneFilterDecimate is free software: you can redistribute it and/or modify it under the terms of
# the GNU General Public License as published by the Free Software Foundation, either
# version 3 of the License, or (at your option) any later version.
#
# REDHAWK Basic Components TuneFilterDecimate is distributed in the hope that it will be useful, but WITHOUT ANY WARRANTY;
# without even the implied warranty of MERCHANTABILITY or FITNESS FOR A PARTICULAR
# PURPOSE.  See the GNU General Public License for more details.
#
# You should have received a copy of the GNU General Public License along with this
# program.  If not, see http://www.gnu.org/licenses/.
#
# By default, the RPM will install to the standard REDHAWK SDR root location (/var/redhawk/sdr)
# You can override this at install time using --prefix /new/sdr/root when invoking rpm (preferred method, if you must)
%{!?_sdrroot: %define _sdrroot /var/redhawk/sdr}
%define _prefix %{_sdrroot}
Prefix:         %{_prefix}

# Point install paths to locations within our target SDR root
%define _sysconfdir    %{_prefix}/etc
%define _localstatedir %{_prefix}/var
%define _mandir        %{_prefix}/man
%define _infodir       %{_prefix}/info

Name:           rh.TuneFilterDecimate
<<<<<<< HEAD
Version:        2.0.3
=======
Version:        2.2.0
>>>>>>> 8f2c3823
Release:        1%{?dist}
Summary:        Component %{name}

Group:          REDHAWK/Components
License:        GPLv3+
Source0:        %{name}-%{version}.tar.gz
BuildRoot:      %{_tmppath}/%{name}-%{version}-%{release}-root-%(%{__id_u} -n)

BuildRequires:  redhawk-devel >= 3.0
Requires:       redhawk >= 3.0

BuildRequires:  rh.dsp-devel >= 2.0
Requires:       rh.dsp >= 2.0
BuildRequires:  rh.fftlib-devel >= 2.0
Requires:       rh.fftlib >= 2.0

BuildRequires:  autoconf-archive

# Interface requirements
BuildRequires:  bulkioInterfaces >= 3.0
Requires:       bulkioInterfaces >= 3.0

# Allow upgrades from previous package name
Obsoletes:      TuneFilterDecimate < 2.0.0


%description
Component %{name}
 * Commit: __REVISION__
 * Source Date/Time: __DATETIME__


%prep
%setup -q


%build
# Implementation cpp
pushd cpp
./reconf
%define _bindir %{_prefix}/dom/components/rh/TuneFilterDecimate/cpp
%configure
make %{?_smp_mflags}
popd


%install
rm -rf $RPM_BUILD_ROOT
# Implementation cpp
pushd cpp
%define _bindir %{_prefix}/dom/components/rh/TuneFilterDecimate/cpp
make install DESTDIR=$RPM_BUILD_ROOT
popd


%clean
rm -rf $RPM_BUILD_ROOT


%files
%defattr(-,redhawk,redhawk,-)
%dir %{_prefix}/dom/components/rh/TuneFilterDecimate
%{_prefix}/dom/components/rh/TuneFilterDecimate/TuneFilterDecimate.scd.xml
%{_prefix}/dom/components/rh/TuneFilterDecimate/TuneFilterDecimate.prf.xml
%{_prefix}/dom/components/rh/TuneFilterDecimate/TuneFilterDecimate.spd.xml
%{_prefix}/dom/components/rh/TuneFilterDecimate/cpp

%changelog
* Wed Jun 21 2017 Ryan Bauman - 2.0.1-2
- Mass rebuild for REDHAWK 2.1.1
<|MERGE_RESOLUTION|>--- conflicted
+++ resolved
@@ -28,11 +28,7 @@
 %define _infodir       %{_prefix}/info
 
 Name:           rh.TuneFilterDecimate
-<<<<<<< HEAD
-Version:        2.0.3
-=======
 Version:        2.2.0
->>>>>>> 8f2c3823
 Release:        1%{?dist}
 Summary:        Component %{name}
 
