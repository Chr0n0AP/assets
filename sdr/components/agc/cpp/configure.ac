#
# This file is protected by Copyright. Please refer to the COPYRIGHT file distributed with this 
# source distribution.
# 
# This file is part of REDHAWK Basic Components agc.
# 
# REDHAWK Basic Components agc is free software: you can redistribute it and/or modify it under the terms of 
# the GNU Lesser General Public License as published by the Free Software Foundation, either 
# version 3 of the License, or (at your option) any later version.
# 
# REDHAWK Basic Components agc is distributed in the hope that it will be useful, but WITHOUT ANY WARRANTY; 
# without even the implied warranty of MERCHANTABILITY or FITNESS FOR A PARTICULAR 
# PURPOSE.  See the GNU Lesser General Public License for more details.
# 
# You should have received a copy of the GNU Lesser General Public License along with this 
# program.  If not, see http://www.gnu.org/licenses/.
#
<<<<<<< HEAD
AC_INIT(rh.agc, 2.0.2)
=======
AC_INIT(rh.agc, 2.1.0)
>>>>>>> 8f2c3823
AM_INIT_AUTOMAKE([nostdinc foreign])
AC_CONFIG_MACRO_DIR([m4])

AC_PROG_CC
AC_PROG_CXX
AX_CXX_COMPILE_STDCXX(14, noext)
AC_PROG_INSTALL

AC_CORBA_ORB
OSSIE_CHECK_OSSIE
OSSIE_SDRROOT_AS_PREFIX

m4_ifdef([AM_SILENT_RULES], [AM_SILENT_RULES([yes])])

# Dependencies
<<<<<<< HEAD
PKG_CHECK_MODULES([PROJECTDEPS], [ossie >= 3.0 omniORB4 >= 4.1.0])
=======
PKG_CHECK_MODULES([PROJECTDEPS], [ossie >= 3.0 omniORB4 >= 4.2.3])
>>>>>>> 8f2c3823
PKG_CHECK_MODULES([INTERFACEDEPS], [bulkio >= 3.0])
RH_SOFTPKG_CXX([/deps/rh/dsp/dsp.spd.xml],[cpp],[2.0])
OSSIE_ENABLE_LOG4CXX
AX_BOOST_BASE([1.41])
AX_BOOST_SYSTEM
AX_BOOST_THREAD
AX_BOOST_REGEX

AC_CONFIG_FILES([Makefile])
AC_OUTPUT
<|MERGE_RESOLUTION|>--- conflicted
+++ resolved
@@ -15,11 +15,7 @@
 # You should have received a copy of the GNU Lesser General Public License along with this 
 # program.  If not, see http://www.gnu.org/licenses/.
 #
-<<<<<<< HEAD
-AC_INIT(rh.agc, 2.0.2)
-=======
 AC_INIT(rh.agc, 2.1.0)
->>>>>>> 8f2c3823
 AM_INIT_AUTOMAKE([nostdinc foreign])
 AC_CONFIG_MACRO_DIR([m4])
 
@@ -35,11 +31,7 @@
 m4_ifdef([AM_SILENT_RULES], [AM_SILENT_RULES([yes])])
 
 # Dependencies
-<<<<<<< HEAD
-PKG_CHECK_MODULES([PROJECTDEPS], [ossie >= 3.0 omniORB4 >= 4.1.0])
-=======
 PKG_CHECK_MODULES([PROJECTDEPS], [ossie >= 3.0 omniORB4 >= 4.2.3])
->>>>>>> 8f2c3823
 PKG_CHECK_MODULES([INTERFACEDEPS], [bulkio >= 3.0])
 RH_SOFTPKG_CXX([/deps/rh/dsp/dsp.spd.xml],[cpp],[2.0])
 OSSIE_ENABLE_LOG4CXX
