#
# This file is protected by Copyright. Please refer to the COPYRIGHT file distributed with this
# source distribution.
#
# This file is part of REDHAWK Basic Components autocorrelate.
#
# REDHAWK Basic Components autocorrelate is free software: you can redistribute it and/or modify it under the terms of
# the GNU General Public License as published by the Free Software Foundation, either
# version 3 of the License, or (at your option) any later version.
#
# REDHAWK Basic Components autocorrelate is distributed in the hope that it will be useful, but WITHOUT ANY WARRANTY;
# without even the implied warranty of MERCHANTABILITY or FITNESS FOR A PARTICULAR
# PURPOSE.  See the GNU General Public License for more details.
#
# You should have received a copy of the GNU General Public License along with this
# program.  If not, see http://www.gnu.org/licenses/.
#
# By default, the RPM will install to the standard REDHAWK SDR root location (/var/redhawk/sdr)
# You can override this at install time using --prefix /new/sdr/root when invoking rpm (preferred method, if you must)
%{!?_sdrroot: %define _sdrroot /var/redhawk/sdr}
%define _prefix %{_sdrroot}
Prefix:         %{_prefix}

# Point install paths to locations within our target SDR root
%define _sysconfdir    %{_prefix}/etc
%define _localstatedir %{_prefix}/var
%define _mandir        %{_prefix}/man
%define _infodir       %{_prefix}/info

Name:           rh.autocorrelate
<<<<<<< HEAD
Version:        2.0.2
=======
Version:        2.1.0
>>>>>>> 8f2c3823
Release:        1%{?dist}
Summary:        Component %{name}

Group:          REDHAWK/Components
License:        GPLv3+
Source0:        %{name}-%{version}.tar.gz
BuildRoot:      %{_tmppath}/%{name}-%{version}-%{release}-root-%(%{__id_u} -n)

BuildRequires:  redhawk-devel >= 3.0
Requires:       redhawk >= 3.0
<<<<<<< HEAD

BuildRequires:  autoconf-archive
=======
>>>>>>> 8f2c3823

# Shared Library requirements
BuildRequires:  rh.dsp-devel >= 2.0
Requires:       rh.dsp >= 2.0
BuildRequires:  rh.fftlib-devel >= 2.0
Requires:       rh.fftlib >= 2.0

# Interface requirements
BuildRequires:  bulkioInterfaces >= 3.0
Requires:       bulkioInterfaces >= 3.0

# Allow upgrades from previous package name
Obsoletes:      autocorrelate < 2.0.0


%description
Component %{name}
 * Commit: __REVISION__
 * Source Date/Time: __DATETIME__


%prep
%setup -q


%build
# Implementation cpp
pushd cpp
./reconf
%define _bindir %{_prefix}/dom/components/rh/autocorrelate/cpp
%configure
make %{?_smp_mflags}
popd


%install
rm -rf $RPM_BUILD_ROOT
# Implementation cpp
pushd cpp
%define _bindir %{_prefix}/dom/components/rh/autocorrelate/cpp
make install DESTDIR=$RPM_BUILD_ROOT
popd


%clean
rm -rf $RPM_BUILD_ROOT


%files
%defattr(-,redhawk,redhawk,-)
%dir %{_prefix}/dom/components/rh/autocorrelate
%{_prefix}/dom/components/rh/autocorrelate/autocorrelate.scd.xml
%{_prefix}/dom/components/rh/autocorrelate/autocorrelate.prf.xml
%{_prefix}/dom/components/rh/autocorrelate/autocorrelate.spd.xml
%{_prefix}/dom/components/rh/autocorrelate/cpp

%changelog
* Wed Jun 21 2017 Ryan Bauman - 2.0.0-4
- Mass rebuild for REDHAWK 2.1.1
<|MERGE_RESOLUTION|>--- conflicted
+++ resolved
@@ -28,11 +28,7 @@
 %define _infodir       %{_prefix}/info
 
 Name:           rh.autocorrelate
-<<<<<<< HEAD
-Version:        2.0.2
-=======
 Version:        2.1.0
->>>>>>> 8f2c3823
 Release:        1%{?dist}
 Summary:        Component %{name}
 
@@ -43,11 +39,8 @@
 
 BuildRequires:  redhawk-devel >= 3.0
 Requires:       redhawk >= 3.0
-<<<<<<< HEAD
 
 BuildRequires:  autoconf-archive
-=======
->>>>>>> 8f2c3823
 
 # Shared Library requirements
 BuildRequires:  rh.dsp-devel >= 2.0
