#!/bin/bash
#
# This file is protected by Copyright. Please refer to the COPYRIGHT file distributed with this 
# source distribution.
# 
# This file is part of REDHAWK Basic Components FileReader.
# 
# REDHAWK Basic Components FileReader is free software: you can redistribute it and/or modify it under the terms of 
# the GNU Lesser General Public License as published by the Free Software Foundation, either
# version 3 of the License, or (at your option) any later version.
# 
# REDHAWK Basic Components FileReader is distributed in the hope that it will be useful, but WITHOUT ANY WARRANTY; 
# without even the implied warranty of MERCHANTABILITY or FITNESS FOR A PARTICULAR 
# PURPOSE.  See the GNU Lesser General Public License for more details.
# 
# You should have received a copy of the GNU Lesser General Public License along with this
# program.  If not, see http://www.gnu.org/licenses/.
#
asset_version="rh.FileReader-5.1.0"
if [ "$1" = "rpm" ]; then
    # A very simplistic RPM build scenario
    if [ -e rh.FileReader.spec ]; then
        mydir=`dirname $0`
        tmpdir=`mktemp -d`
<<<<<<< HEAD
        cp -r ${mydir} ${tmpdir}/rh.FileReader-5.0.2
        tar czf ${tmpdir}/rh.FileReader-5.0.2.tar.gz --exclude=".svn" --exclude=".git" -C ${tmpdir} rh.FileReader-5.0.2
        rpmbuild -ta ${tmpdir}/rh.FileReader-5.0.2.tar.gz
=======
        cp -r ${mydir} ${tmpdir}/$asset_version
        tar czf ${tmpdir}/$asset_version.tar.gz --exclude=".svn" --exclude=".git" -C ${tmpdir} $asset_version
        rpmbuild -ta ${tmpdir}/$asset_version.tar.gz
>>>>>>> 8f2c3823
        rm -rf $tmpdir
    else
        echo "Missing RPM spec file in" `pwd`
        exit 1
    fi
else
    for impl in cpp ; do
        if [ ! -d "$impl" ]; then
            echo "Directory '$impl' does not exist...continuing"
            continue
        fi
        cd $impl
        if [ -e build.sh ]; then
            if [ $# == 1 ]; then
                if [ $1 == 'clean' ]; then
                    rm -f Makefile
                    rm -f config.*
                    ./build.sh distclean
                else
                    ./build.sh $*
                fi
            else
                ./build.sh $*
            fi
        elif [ -e Makefile ] && [ Makefile.am -ot Makefile ]; then
            make $*
        elif [ -e reconf ]; then
            ./reconf && ./configure && make $*
        else
            echo "No build.sh found for $impl"
        fi
        retval=$?
        if [ $retval != '0' ]; then
            exit $retval
        fi
        cd -
    done
fi<|MERGE_RESOLUTION|>--- conflicted
+++ resolved
@@ -22,15 +22,9 @@
     if [ -e rh.FileReader.spec ]; then
         mydir=`dirname $0`
         tmpdir=`mktemp -d`
-<<<<<<< HEAD
-        cp -r ${mydir} ${tmpdir}/rh.FileReader-5.0.2
-        tar czf ${tmpdir}/rh.FileReader-5.0.2.tar.gz --exclude=".svn" --exclude=".git" -C ${tmpdir} rh.FileReader-5.0.2
-        rpmbuild -ta ${tmpdir}/rh.FileReader-5.0.2.tar.gz
-=======
         cp -r ${mydir} ${tmpdir}/$asset_version
         tar czf ${tmpdir}/$asset_version.tar.gz --exclude=".svn" --exclude=".git" -C ${tmpdir} $asset_version
         rpmbuild -ta ${tmpdir}/$asset_version.tar.gz
->>>>>>> 8f2c3823
         rm -rf $tmpdir
     else
         echo "Missing RPM spec file in" `pwd`
