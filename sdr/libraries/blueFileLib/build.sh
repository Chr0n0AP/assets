#!/bin/bash
#
# This file is protected by Copyright. Please refer to the COPYRIGHT file
# distributed with this source distribution.
#
# This file is part of REDHAWK rh.blueFileLib.
#
# REDHAWK rh.blueFileLib is free software: you can redistribute it and/or modify it under
# the terms of the GNU Lesser General Public License as published by the Free
# Software Foundation, either version 3 of the License, or (at your option) any
# later version.
#
# REDHAWK rh.blueFileLib is distributed in the hope that it will be useful, but WITHOUT
# ANY WARRANTY; without even the implied warranty of MERCHANTABILITY or FITNESS
# FOR A PARTICULAR PURPOSE.  See the GNU Lesser General Public License for more
# details.
#
# You should have received a copy of the GNU Lesser General Public License
# along with this program.  If not, see http://www.gnu.org/licenses/.
#
set -x
if [ "$1" = "rpm" ]; then
    # A very simplistic RPM build scenario
    if [ -e rh.blueFileLib.spec ]; then
        mydir=`dirname $0`
        tmpdir=`mktemp -d`
<<<<<<< HEAD
        cp -r ${mydir} ${tmpdir}/rh.blueFileLib-2.1.2
        tar czf ${tmpdir}/rh.blueFileLib-2.1.2.tar.gz --exclude=".svn" -C ${tmpdir} rh.blueFileLib-2.1.2
        rpmbuild -ta ${tmpdir}/rh.blueFileLib-2.1.2.tar.gz
        rm -rf $tmpdir
=======
        cp -r ${mydir} ${tmpdir}/rh.blueFileLib-2.1.1
        tar czf ${tmpdir}/rh.blueFileLib-2.1.1.tar.gz --exclude=".svn" -C ${tmpdir} rh.blueFileLib-2.1.1
        rpmbuild -ta ${tmpdir}/rh.blueFileLib-2.1.1.tar.gz
        #rm -rf $tmpdir
>>>>>>> 8f2c3823
    else
        echo "Missing RPM spec file in" `pwd`
        exit 1
    fi
else
    for impl in cpp ; do
        cd $impl
        if [ -e build.sh ]; then
            if [ $# == 1 ]; then
                if [ $1 == 'clean' ]; then
                    rm -f Makefile
                    rm -f config.*
                    ./build.sh distclean
                else
                    ./build.sh $*
                fi
            else
                ./build.sh $*
            fi
        elif [ -e Makefile ] && [ Makefile.am -ot Makefile ]; then
            make $*
        elif [ -e reconf ]; then
            ./reconf && ./configure && make $*
        else
            echo "No build.sh found for $impl"
        fi
        cd -
    done
fi<|MERGE_RESOLUTION|>--- conflicted
+++ resolved
@@ -24,17 +24,10 @@
     if [ -e rh.blueFileLib.spec ]; then
         mydir=`dirname $0`
         tmpdir=`mktemp -d`
-<<<<<<< HEAD
         cp -r ${mydir} ${tmpdir}/rh.blueFileLib-2.1.2
         tar czf ${tmpdir}/rh.blueFileLib-2.1.2.tar.gz --exclude=".svn" -C ${tmpdir} rh.blueFileLib-2.1.2
         rpmbuild -ta ${tmpdir}/rh.blueFileLib-2.1.2.tar.gz
         rm -rf $tmpdir
-=======
-        cp -r ${mydir} ${tmpdir}/rh.blueFileLib-2.1.1
-        tar czf ${tmpdir}/rh.blueFileLib-2.1.1.tar.gz --exclude=".svn" -C ${tmpdir} rh.blueFileLib-2.1.1
-        rpmbuild -ta ${tmpdir}/rh.blueFileLib-2.1.1.tar.gz
-        #rm -rf $tmpdir
->>>>>>> 8f2c3823
     else
         echo "Missing RPM spec file in" `pwd`
         exit 1
