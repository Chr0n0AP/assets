variables:
  rh_20_release: '2-0-8'
<<<<<<< HEAD
  rh_22_release: '2-2-0'
  rh_23_release: '2-3-0'
=======
  rh_22_release: '2.2-latest-release'
>>>>>>> 16302e44
  namespace: rh.
  asset_name: none
  lowercase_asset_name: None
  latest_version: __LATEST_V__
  release_version: __RELEASE_V__
  short_version: '__SHORT_V__'
  arch: __ARCH__
  results_dir: results/${asset_name}-${dist}-${arch}

stages:
  - base_build
  - create_library_repo
  - build_libraries
  - create_repo__BUILDCOMPONENTS__
  - test
  - test_assembly
  - deploy
  - build-yum-repo

#Global before script, determine if this is a tag and handle rpm release field accordingly
before_script:
    - safe_version=$(echo ${short_version} | tr -d -)
    - safe_ref=$(echo ${CI_COMMIT_REF_NAME} | tr -d /| tr '[:upper:]' '[:lower:]')
    - |
      redhawk_repo_proj="redhawk/cf-and-deps"
      if [ -z "$CI_COMMIT_TAG" ];
      then
        redhawk_version=${latest_version}
        rpm_release="0.$CI_PIPELINE_ID.rh${safe_version}";
      else
        if [[ $CI_COMMIT_TAG =~ /^[0-9]+\.[0-9]+\.[0-9]+(-rc[0-9]+)?$/ ]];
        then
             redhawk_version=${CI_COMMIT_REF_SLUG}
        else
             redhawk_repo_proj="redhawk-all"
             redhawk_version=${release_version}
        fi
        cd $(find -maxdepth 3 -name ${asset_name})        
        rpm_release="`rpm --query --queryformat "%{release}\n" --specfile $namespace$asset_name.spec | head -n 1 | awk -F"." "{print $1}"`.rh${safe_version}"
        cd - ;
      fi
    - redhawk_repo=$s3_repo_url/$redhawk_repo_proj/yum/__REDHAWK_VERSION__/$dist/$arch
    - rtl_repo=$s3_repo_url/redhawk-dependencies/librtlsdr/yum/0.5.2/$dist/$arch
    - librf_repo=$s3_repo_url/redhawk-dependencies/libRfSimulators/yum/develop/$dist/$arch
    - asset_repo=$s3_repo_url/redhawk/assets/yum/$redhawk_version/$dist/$arch

.create_local_repo: &create_local_repo
  image: ${docker_registry}redhawk/buildenv:${short_version}-$dist-$arch
  before_script:
    - safe_version=$(echo ${short_version} | tr -d -)
    - safe_ref=$(echo ${CI_COMMIT_REF_NAME} | tr -d /| tr '[:upper:]' '[:lower:]')
  tags:
    - ca
    - docker
  script:
     - createrepo output
  artifacts:
    paths:
      - output/*
    expire_in: 2 days
  except:
    - /^(\d+\.)?(\d+)?(\.\d+)$/    
    

.base_package: &base_package
  image: ${docker_registry}${docker_rpm_repository}docker:latest-rpm
  stage: base_build
  tags:
    - ca
    - docker
  script:
     - cd $(find -maxdepth 3 -name ${asset_name})
     - printf "FROM ${docker_registry}${rpmbuild_repository}rpmbuild:$dist-$arch-onbuild" > Dockerfile
     - docker login ${docker_registry} -u ${docker_user} -p ${docker_password}
     - docker image build --pull
                          --tag=$CI_PROJECT_PATH_SLUG-components-${lowercase_asset_name}-$safe_ref-$dist-$arch-rh${safe_version}
                          --build-arg "project=${asset_name}"
                          --build-arg "rpm_release=$rpm_release"
                          --build-arg "spec_file=${namespace}${asset_name}.spec"
                          --build-arg "arch=$arch"
                          --build-arg "other_repos=$redhawk_repo $rtl_repo $uhd_repo $librf_repo" .
     - id=$(docker container create $CI_PROJECT_PATH_SLUG-components-${lowercase_asset_name}-$safe_ref-$dist-$arch-rh${safe_version})
     - docker container cp $id:/root/rpmbuild/RPMS/ ../../../output
     - cd ../../..
     - docker container rm -f $id || true
     - docker image rm -f $CI_PROJECT_PATH_SLUG-components-${lowercase_asset_name}-$safe_ref-$dist-$arch-rh${safe_version} || true
  artifacts:
    paths:
      - output/*/*.rpm
    expire_in: 2 days
  except:
    - master
    - /^.*-external$/
    - /^(\d+\.)?(\d+)?(\.\d+)$/

.package: &package
  image: ${docker_registry}${docker_rpm_repository}docker:latest-rpm
  #stage: build
  tags:
    - ca
    - docker
  script:
     - cd $(find -maxdepth 3 -name ${asset_name})
     - cp -R ../../../output local_yumrepo
     - rm -rf ../../../output/*
     - printf "FROM ${docker_registry}${rpmbuild_repository}rpmbuild:$dist-$arch-onbuild" > Dockerfile
     - docker login ${docker_registry} -u ${docker_user} -p ${docker_password}
     - docker image build --pull
                          --tag=$CI_PROJECT_PATH_SLUG-components-${lowercase_asset_name}-$safe_ref-$dist-$arch-rh${safe_version}
                          --build-arg "project=${asset_name}"
                          --build-arg "rpm_release=$rpm_release"
                          --build-arg "spec_file=${namespace}${asset_name}.spec"
                          --build-arg "arch=$arch"
                          --build-arg "local_repo=local_yumrepo"
                          --build-arg "other_repos=$redhawk_repo $rtl_repo $uhd_repo $librf_repo" .
     - id=$(docker container create $CI_PROJECT_PATH_SLUG-components-${lowercase_asset_name}-$safe_ref-$dist-$arch-rh${safe_version})
     - docker container cp $id:/root/rpmbuild/RPMS/ ../../../output
     - cd ../../..
     - cd output
     - mv RPMS/* .
     - rmdir RPMS
     - docker container rm -f $id || true
     - docker image rm -f $CI_PROJECT_PATH_SLUG-components-${lowercase_asset_name}-$safe_ref-$dist-$arch-rh${safe_version} || true
  artifacts:
    paths:
      - output/*/*.rpm
    expire_in: 2 days
  except:
    - master
    - /^.*-external$/
    - /^(\d+\.)?(\d+)?(\.\d+)$/

.test: &test
  image: ${docker_registry}redhawk/buildenv:${short_version}-$dist-$arch
  stage: test
  tags:
    - ca
  script:
    - . /usr/local/redhawk/python-virtualenv/bin/activate
    - yum-config-manager --add-repo $redhawk_repo
    - yum-config-manager --add-repo $rtl_repo
    - yum-config-manager --add-repo $uhd_repo
    - yum-config-manager --add-repo $librf_repo
    - cp -R output local_yumrepo || true
    - yum-config-manager --add-repo file://$(pwd)/local_yumrepo
    - mkdir -p $results_dir
    - asset_location=$(find -maxdepth 3 -name ${asset_name})
    - cd $asset_location
    - touch /var/lib/rpm/* && yum-builddep --nogpgcheck -y ${namespace}$asset_name.spec
    - source /etc/profile.d/redhawk.sh
    - export SDRROOT=/var/redhawk/sdr
    - if [ -d cpp ] && [ "${dist}" == "el7" ]; then
        export CXXFLAGS='-g -Og -fprofile-arcs -ftest-coverage' V=1;
      fi
    - yum install --nogpgcheck -y redhawk-sdrroot-dom-mgr
    - ./build.sh
    - IFS='/'; currdir=("$(pwd)")
    - arr=($currdir)
    - arr_length=${#arr[@]}
    - count=`expr $arr_length - 2`
    - comp_type=${arr[$count]}
    - cd tests
    - env | tee -a ../$asset_name-$CI_COMMIT_SHA-tests.log
    - pip list | tee -a ../$asset_name-$CI_COMMIT_SHA-tests.log
    - python test_$asset_name.py 2>&1 | tee -a ../$asset_name-$CI_COMMIT_SHA-tests.log
    - cd ..
    - if [ -d cpp ]; then
        gcovr -r . --xml --exclude-directories=tests > gcovr.xml;
        cppcheck --enable=all --xml-version=2 -i tests . 2> cppcheck-results.xml;
      fi
    - cp tests/TEST*.xml ../../../results/${asset_name}-${dist}-${arch}
  artifacts:
    paths:
      - results/${asset_name}-${dist}-${arch}/*.xml
    expire_in: 2 days
  except:
      - /^(\d+\.)?(\d+)?(\.\d+)$/      

assembletests:
  image: ${docker_registry}centos:7
  stage: test_assembly
  before_script:
    - echo "Assembling the test results from the different component tests"
  script:
    - echo $(ls)
    - cd results
    - echo $(find .)
    - cd ..
  dependencies:__TESTJOBS__
  artifacts:
    paths:
      - results 
  except:
      - /^(\d+\.)?(\d+)?(\.\d+)$/           

deploy:html:
  image: ${docker_registry}utils/xunit-viewer:latest
  stage: deploy
  before_script:
    - safe_version=$(echo ${short_version} | tr -d -)
    - safe_ref=$(echo ${CI_COMMIT_REF_NAME} | tr -d /| tr '[:upper:]' '[:lower:]')
  script:
    # Display a summary of test results in the job log
    - |
      echo "******************************************************************************"
      find results -name '*.xml' | xargs xunit-summarize
      echo "******************************************************************************"
    # Process CppUnit results into JUnit format through an XSLT stylesheet so
    # that xunit-viewer can handle them
    - find results -name '*cppunit*.xml' -exec xsltproc -o \{\} /usr/local/share/xslt/cpp2junit.xslt \{\} \;
    - xunit-viewer --results=./results --output=xunit-results.html --title="REDHAWK Core Framework $triggering_ref_name"
  dependencies:
    - assembletests
  artifacts:
    paths:
      - xunit-results.html
  #except:
  #  variables:
  #    - $triggering_ref_name =~ /^develop.*$/
  except:
      - /^(\d+\.)?(\d+)?(\.\d+)$/

deploytests:
  image: ${docker_registry}centos:7
  stage: deploy
  before_script:
    - echo "Deploying to $jenkins_url/job/$CI_PROJECT_NAMESPACE/job/$CI_PROJECT_NAME-$CI_COMMIT_REF_NAME"
  script:
    - echo $(ls)
    - cd results
    - echo $(find .)
    - cd ..
    - if [ -n "$jenkins_url" ]; then
        curl --insecure -X POST $jenkins_url/job/$CI_PROJECT_NAMESPACE/job/$CI_PROJECT_NAME-$CI_COMMIT_REF_NAME/buildWithParameters?pipeline_id=$CI_PIPELINE_ID --user $jenkins_user:$jenkins_api_token;
      fi
  dependencies:
    - assembletests
  artifacts:
    paths:
      - results
  only:
    variables:
      - $latest_version =~ /^develop.*$/
  except:
      - /^(\d+\.)?(\d+)?(\.\d+)$/      

.s3: &s3
  image: ${docker_registry}utils/s3cmd:el7-createrepo
  stage: deploy
  tags:
    - s3
  script:
    - mkdir -p $arch
    - for file in `find output -name *.rpm`; do
        cp $file $arch;
      done
    - /usr/bin/s3cmd put -F -v -r $arch/ s3://$CI_PROJECT_NAMESPACE/$CI_PROJECT_NAME/yum/$CI_COMMIT_REF_SLUG/$dist/$arch/  && s3cmd setacl -v s3://$CI_PROJECT_NAMESPACE/$CI_PROJECT_NAME/yum/$CI_COMMIT_REF_SLUG/$dist --acl-public --recursive || true
  only:
    variables:
      - $latest_version =~ /^develop.*$/
  except:
      - /^(\d+\.)?(\d+)?(\.\d+)$/            

.create-repo: &create-repo
  image: ${docker_registry}utils/s3cmd:el7-createrepo
  stage: build-yum-repo
  tags:
    - s3
  script:
    - /usr/bin/s3cmd sync s3://$CI_PROJECT_NAMESPACE/$CI_PROJECT_NAME/yum/$CI_COMMIT_REF_SLUG/$dist/$arch .
    - repomanage --old $arch| xargs rm -f; createrepo --update $arch
    - /usr/bin/s3cmd sync -F -v --delete-removed $arch s3://$CI_PROJECT_NAMESPACE/$CI_PROJECT_NAME/yum/$CI_COMMIT_REF_SLUG/$dist/  && s3cmd setacl -v s3://$CI_PROJECT_NAMESPACE/$CI_PROJECT_NAME/yum/$CI_COMMIT_REF_SLUG/$dist --acl-public --recursive || true

  only:
    variables:
      - $latest_version =~ /^develop.*$/
  except:
      - /^(\d+\.)?(\d+)?(\.\d+)$/            

__JOBS__<|MERGE_RESOLUTION|>--- conflicted
+++ resolved
@@ -1,11 +1,7 @@
 variables:
   rh_20_release: '2-0-8'
-<<<<<<< HEAD
-  rh_22_release: '2-2-0'
-  rh_23_release: '2-3-0'
-=======
   rh_22_release: '2.2-latest-release'
->>>>>>> 16302e44
+  rh_23_release: '2.3-latest-release'
   namespace: rh.
   asset_name: none
   lowercase_asset_name: None
