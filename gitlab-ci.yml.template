variables:
  rh_20_release: '2-0-8'
  rh_22_release: '2.2-latest-release'
  rh_23_release: '2.3-latest-release'
  rh_30_release: '3.0-latest-release'
  namespace: rh.
  asset_name: none
  lowercase_asset_name: None
  latest_version: __LATEST_V__
  release_version: __RELEASE_V__
  short_version: '__SHORT_V__'
  arch: __ARCH__
  results_dir: results/${asset_name}-${dist}-${arch}

stages:
  - base_build
  - create_library_repo
  - build_libraries
  - create_repo__BUILDCOMPONENTS__
  - test
  - test_assembly
  - deploy
  - build-yum-repo

#Global before script, determine if this is a tag and handle rpm release field accordingly
before_script:
    - safe_version=$(echo ${short_version} | tr -d -)
    - safe_ref=$(echo ${CI_COMMIT_REF_NAME} | tr -d /| tr '[:upper:]' '[:lower:]')
    - |
      redhawk_repo_proj="redhawk/cf-and-deps"
      if [ -z "$CI_COMMIT_TAG" ];
      then
        redhawk_version=${latest_version}
        rpm_release="0.$CI_PIPELINE_ID.rh${safe_version}";
      else
        if [[ $CI_COMMIT_TAG =~ ^[0-9]+\.[0-9]+\.[0-9]+(-rc[0-9]+)?$ ]];
        then
             redhawk_version=${CI_COMMIT_REF_SLUG}
        else
             redhawk_repo_proj="redhawk-all"
             redhawk_version=${release_version}
        fi
        cd $(find -maxdepth 3 -name ${asset_name})        
        rpm_release="`rpm --query --queryformat "%{release}\n" --specfile $namespace$asset_name.spec | head -n 1 | awk -F"." "{print $1}"`.rh${safe_version}"
        cd - ;
      fi
    - redhawk_repo=${s3_repo_url}$redhawk_repo_proj/yum/__REDHAWK_VERSION__/$dist/$arch
    - rtl_repo=${s3_repo_url}redhawk-dependencies/librtlsdr/yum/0.5.2/$dist/$arch
    - librf_repo=${s3_repo_url}redhawk-dependencies/librfsimulators/yum/develop/$dist/$arch
    - asset_repo=${s3_repo_url}redhawk/assets/yum/$redhawk_version/$dist/$arch

.create_local_repo: &create_local_repo
  image: ${docker_registry}redhawk/buildenv:${short_version}-$dist-$arch
  before_script:
    - safe_version=$(echo ${short_version} | tr -d -)
    - safe_ref=$(echo ${CI_COMMIT_REF_NAME} | tr -d /| tr '[:upper:]' '[:lower:]')
  tags:
    - redhawk
    - docker
  script:
     - createrepo output
  artifacts:
    paths:
      - output/*
    expire_in: 2 days
  except:
    - /^(\d+\.)?(\d+)?(\.\d+)$/    
    

.base_package: &base_package
<<<<<<< HEAD
  image: ${docker_registry}redhawk/alpine-dockerd-plus-utils
=======
  image: ${docker_registry}${docker_rpm_repository}redhawk/alpine-dockerd-plus-utils
>>>>>>> 2527cb77
  stage: base_build
  tags:
    - redhawk
    - docker
  script:
     - echo "librf_repo => $librf_repo"
     - echo "redhawk_repo => $redhawk_repo"
     - echo "rtl_repo => $rtl_repo"
     - cd $(find -maxdepth 3 -name ${asset_name})
     - printf "FROM ${docker_registry}redhawk/rpmbuild:$dist-$arch-onbuild" > Dockerfile
     - docker login ${docker_registry} -u ${docker_user_redhawk} -p ${docker_password_redhawk}
     - docker image build --pull
                          --tag=$CI_PROJECT_PATH_SLUG-components-${lowercase_asset_name}-$safe_ref-$dist-$arch-rh${safe_version}
                          --build-arg "project=${asset_name}"
                          --build-arg "rpm_release=$rpm_release"
                          --build-arg "spec_file=${namespace}${asset_name}.spec"
                          --build-arg "arch=$arch"
                          --build-arg "other_repos=$redhawk_repo $rtl_repo $librf_repo" .
     - id=$(docker container create $CI_PROJECT_PATH_SLUG-components-${lowercase_asset_name}-$safe_ref-$dist-$arch-rh${safe_version})
     - docker container cp $id:/root/rpmbuild/RPMS/ ../../../output
     - cd ../../..
     - docker container rm -f $id || true
     - docker image rm -f $CI_PROJECT_PATH_SLUG-components-${lowercase_asset_name}-$safe_ref-$dist-$arch-rh${safe_version} || true
  artifacts:
    paths:
      - output/*/*.rpm
    expire_in: 2 days
  except:
    - master
    - /^.*-external$/
    - /^(\d+\.)?(\d+)?(\.\d+)$/

.package: &package
<<<<<<< HEAD
  image: ${docker_registry}redhawk/alpine-dockerd-plus-utils
=======
  image: ${docker_registry}${docker_rpm_repository}redhawk/alpine-dockerd-plus-utils
>>>>>>> 2527cb77
  #stage: build
  tags:
    - redhawk
    - docker
  script:
     - echo "librf_repo => $librf_repo"
     - echo "redhawk_repo => $redhawk_repo"
     - echo "rtl_repo => $rtl_repo"
     - cd $(find -maxdepth 3 -name ${asset_name})
     - cp -R ../../../output local_yumrepo
     - rm -rf ../../../output/*
     - printf "FROM ${docker_registry}redhawk/rpmbuild:$dist-$arch-onbuild" > Dockerfile
     - docker login ${docker_registry} -u ${docker_user_redhawk} -p ${docker_password_redhawk}
     - docker image build --pull
                          --tag=$CI_PROJECT_PATH_SLUG-components-${lowercase_asset_name}-$safe_ref-$dist-$arch-rh${safe_version}
                          --build-arg "project=${asset_name}"
                          --build-arg "rpm_release=$rpm_release"
                          --build-arg "spec_file=${namespace}${asset_name}.spec"
                          --build-arg "arch=$arch"
                          --build-arg "local_repo=local_yumrepo"
                          --build-arg "other_repos=$redhawk_repo $rtl_repo $librf_repo" .
     - id=$(docker container create $CI_PROJECT_PATH_SLUG-components-${lowercase_asset_name}-$safe_ref-$dist-$arch-rh${safe_version})
     - docker container cp $id:/root/rpmbuild/RPMS/ ../../../output
     - cd ../../..
     - cd output
     - mv RPMS/* .
     - rmdir RPMS
     - docker container rm -f $id || true
     - docker image rm -f $CI_PROJECT_PATH_SLUG-components-${lowercase_asset_name}-$safe_ref-$dist-$arch-rh${safe_version} || true
  artifacts:
    paths:
      - output/*/*.rpm
    expire_in: 2 days
  except:
    - master
    - /^.*-external$/
    - /^(\d+\.)?(\d+)?(\.\d+)$/

.package-msddc: &package-msddc
  image: ${docker_registry}redhawk/alpine-dockerd-plus-utils
  #stage: build
  tags:
    - redhawk
    - docker
  script:
     - cd $(find -maxdepth 3 -name ${asset_name})
     - rm MSDD python/MSDD
     - cp -r ../MSDD .
     - cp -r ../MSDD/python python/MSDD
     - cp -R ../../../output local_yumrepo
     - rm -rf ../../../output/*
     - printf "FROM ${docker_registry}redhawk/rpmbuild:$dist-$arch-onbuild" > Dockerfile
     - docker login ${docker_registry} -u ${docker_user_redhawk} -p ${docker_password_redhawk}
     - docker image build --pull
                          --tag=$CI_PROJECT_PATH_SLUG-components-${lowercase_asset_name}-$safe_ref-$dist-$arch-rh${safe_version}
                          --build-arg "project=${asset_name}"
                          --build-arg "rpm_release=$rpm_release"
                          --build-arg "spec_file=${namespace}${asset_name}.spec"
                          --build-arg "arch=$arch"
                          --build-arg "local_repo=local_yumrepo"
                          --build-arg "other_repos=$redhawk_repo $rtl_repo $librf_repo" .
     - id=$(docker container create $CI_PROJECT_PATH_SLUG-components-${lowercase_asset_name}-$safe_ref-$dist-$arch-rh${safe_version})
     - docker container cp $id:/root/rpmbuild/RPMS/ ../../../output
     - cd ../../..
     - cd output
     - mv RPMS/* .
     - rmdir RPMS
     - docker container rm -f $id || true
     - docker image rm -f $CI_PROJECT_PATH_SLUG-components-${lowercase_asset_name}-$safe_ref-$dist-$arch-rh${safe_version} || true
  artifacts:
    paths:
      - output/*/*.rpm
    expire_in: 2 days
  except:
    - master
    - /^.*-external$/
    - /^(\d+\.)?(\d+)?(\.\d+)$/


.test: &test
  image: ${docker_registry}redhawk/buildenv:${short_version}-$dist-$arch
  stage: test
  tags:
    - redhawk
  script:
    - . /usr/local/redhawk/python-virtualenv/bin/activate
    - yum-config-manager --add-repo $redhawk_repo
    - yum-config-manager --add-repo $rtl_repo
    - yum-config-manager --add-repo $librf_repo
    - cp -R output local_yumrepo || true
    - yum-config-manager --add-repo file://$(pwd)/local_yumrepo
    - yum-config-manager --save --setopt=mpf*.s3_enabled=1
    - yum-config-manager --save --setopt=mpf*.region=us-east-1
    - yum-config-manager --save --setopt=mpf*.gpgcheck=0
    - mkdir -p $results_dir
    - asset_location=$(find -maxdepth 3 -name ${asset_name})
    - cd $asset_location
    - touch /var/lib/rpm/* && yum-builddep --nogpgcheck -y ${namespace}$asset_name.spec
    - source /etc/profile.d/redhawk.sh
    - export SDRROOT=/var/redhawk/sdr
    - if [ -d cpp ] && [ "${dist}" == "el7" ]; then
        export CXXFLAGS='-g -Og -fprofile-arcs -ftest-coverage' V=1;
      fi
    - yum install --nogpgcheck -y redhawk-sdrroot-dom-mgr
    - ./build.sh
    - IFS='/'; currdir=("$(pwd)")
    - arr=($currdir)
    - arr_length=${#arr[@]}
    - count=`expr $arr_length - 2`
    - comp_type=${arr[$count]}
    - cd tests
    - env | tee -a ../$asset_name-$CI_COMMIT_SHA-tests.log
    - pip list | tee -a ../$asset_name-$CI_COMMIT_SHA-tests.log
    - python test_$asset_name.py 2>&1 | tee -a ../$asset_name-$CI_COMMIT_SHA-tests.log
    - cd ..
    - if [ -d cpp ]; then
        gcovr -r . --xml --exclude-directories=tests > gcovr.xml;
        cppcheck --enable=all --xml-version=2 -i tests . 2> cppcheck-results.xml;
      fi
    - cp tests/TEST*.xml ../../../results/${asset_name}-${dist}-${arch}
  artifacts:
    paths:
      - results/${asset_name}-${dist}-${arch}/*.xml
    expire_in: 2 days
  except:
      - /^(\d+\.)?(\d+)?(\.\d+)$/      

assembletests:
  image: ${docker_registry}redhawk/centos7-evo
  stage: test_assembly
  before_script:
    - echo "Assembling the test results from the different component tests"
  script:
    - echo $(ls)
    - cd results
    - echo $(find .)
    - cd ..
  dependencies:__TESTJOBS__
  artifacts:
    paths:
      - results 
  except:
      - /^(\d+\.)?(\d+)?(\.\d+)$/           

deploy:html:
<<<<<<< HEAD
  image: ${docker_registry}redhawk/xunit-viewer:latest
=======
  image: ${docker_registry}redhawk/utils/xunit-viewer:latest
>>>>>>> 2527cb77
  stage: deploy
  before_script:
    - safe_version=$(echo ${short_version} | tr -d -)
    - safe_ref=$(echo ${CI_COMMIT_REF_NAME} | tr -d /| tr '[:upper:]' '[:lower:]')
  script:
    # Display a summary of test results in the job log
    - |
      echo "******************************************************************************"
      find results -name '*.xml' | xargs xunit-summarize
      echo "******************************************************************************"
    # Process CppUnit results into JUnit format through an XSLT stylesheet so
    # that xunit-viewer can handle them
    - find results -name '*cppunit*.xml' -exec xsltproc -o \{\} /usr/local/share/xslt/cpp2junit.xslt \{\} \;
    - xunit-viewer --results=./results --output=xunit-results.html --title="REDHAWK Core Framework $triggering_ref_name"
  dependencies:
    - assembletests
  artifacts:
    paths:
      - xunit-results.html
  #except:
  #  variables:
  #    - $triggering_ref_name =~ /^develop.*$/
  except:
      - /^(\d+\.)?(\d+)?(\.\d+)$/

  

.s3: &s3
  image: ${docker_registry}redhawk/rpmbuild:el7-x86_64
  stage: deploy
  tags:
    - redhawk
  script:
    - mkdir -p $arch
    - for file in `find output -name *.rpm`; do
        cp $file $arch;
      done
    - /usr/bin/s3cmd put -F -v -r $arch/ s3://${s3_bucket}/$CI_PROJECT_NAMESPACE/$CI_PROJECT_NAME/yum/$CI_COMMIT_REF_SLUG/$dist/$arch/
  only:
    variables:
      - $latest_version =~ /^develop.*$/
  except:
      - /^(\d+\.)?(\d+)?(\.\d+)$/            

.create-repo: &create-repo
  image: ${docker_registry}redhawk/rpmbuild:el7-x86_64
  stage: build-yum-repo
  tags:
    - redhawk
  script:
    - /usr/bin/s3cmd sync s3://${s3_bucket}/$CI_PROJECT_NAMESPACE/$CI_PROJECT_NAME/yum/$CI_COMMIT_REF_SLUG/$dist/$arch .
    - repomanage --keep=2 --old $arch| xargs rm -f; createrepo --update $arch
    - /usr/bin/s3cmd sync -F -v --delete-removed $arch s3://${s3_bucket}/$CI_PROJECT_NAMESPACE/$CI_PROJECT_NAME/yum/$CI_COMMIT_REF_SLUG/$dist/

  only:
    variables:
      - $latest_version =~ /^develop.*$/
  except:
      - /^(\d+\.)?(\d+)?(\.\d+)$/            

__JOBS__<|MERGE_RESOLUTION|>--- conflicted
+++ resolved
@@ -68,11 +68,7 @@
     
 
 .base_package: &base_package
-<<<<<<< HEAD
   image: ${docker_registry}redhawk/alpine-dockerd-plus-utils
-=======
-  image: ${docker_registry}${docker_rpm_repository}redhawk/alpine-dockerd-plus-utils
->>>>>>> 2527cb77
   stage: base_build
   tags:
     - redhawk
@@ -106,11 +102,7 @@
     - /^(\d+\.)?(\d+)?(\.\d+)$/
 
 .package: &package
-<<<<<<< HEAD
   image: ${docker_registry}redhawk/alpine-dockerd-plus-utils
-=======
-  image: ${docker_registry}${docker_rpm_repository}redhawk/alpine-dockerd-plus-utils
->>>>>>> 2527cb77
   #stage: build
   tags:
     - redhawk
@@ -256,11 +248,7 @@
       - /^(\d+\.)?(\d+)?(\.\d+)$/           
 
 deploy:html:
-<<<<<<< HEAD
-  image: ${docker_registry}redhawk/xunit-viewer:latest
-=======
   image: ${docker_registry}redhawk/utils/xunit-viewer:latest
->>>>>>> 2527cb77
   stage: deploy
   before_script:
     - safe_version=$(echo ${short_version} | tr -d -)
