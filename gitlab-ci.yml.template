variables:
  rh_20_release: '2-0-8'
<<<<<<< HEAD
  rh_22_release: '2-2-0'
  rh_23_release: '2-3-0'
  rh_30_release: '3-0-0'
=======
  rh_22_release: '2.2-latest-release'
  rh_23_release: '2.3-latest-release'
>>>>>>> 5e57b64c
  namespace: rh.
  asset_name: none
  lowercase_asset_name: None
  latest_version: __LATEST_V__
  release_version: __RELEASE_V__
  short_version: '__SHORT_V__'
  arch: __ARCH__
  results_dir: results/${asset_name}-${dist}-${arch}

stages:
  - base_build
  - create_library_repo
  - build_libraries
  - create_repo__BUILDCOMPONENTS__
  - test
  - test_assembly
  - deploy
  - build-yum-repo

#Global before script, determine if this is a tag and handle rpm release field accordingly
before_script:
    - safe_version=$(echo ${short_version} | tr -d -)
    - safe_ref=$(echo ${CI_COMMIT_REF_NAME} | tr -d /| tr '[:upper:]' '[:lower:]')
    - |
      redhawk_repo_proj="redhawk/cf-and-deps"
      if [ -z "$CI_COMMIT_TAG" ];
      then
        redhawk_version=${latest_version}
        rpm_release="0.$CI_PIPELINE_ID.rh${safe_version}";
      else
        if [[ $CI_COMMIT_TAG =~ /^[0-9]+\.[0-9]+\.[0-9]+(-rc[0-9]+)?$/ ]];
        then
             redhawk_version=${CI_COMMIT_REF_SLUG}
        else
             redhawk_repo_proj="redhawk-all"
             redhawk_version=${release_version}
        fi
        cd $(find -maxdepth 3 -name ${asset_name})        
        rpm_release="`rpm --query --queryformat "%{release}\n" --specfile $namespace$asset_name.spec | head -n 1 | awk -F"." "{print $1}"`.rh${safe_version}"
        cd - ;
      fi
    - redhawk_repo=$s3_repo_url/$redhawk_repo_proj/yum/__REDHAWK_VERSION__/$dist/$arch
    - rtl_repo=$s3_repo_url/redhawk-dependencies/librtlsdr/yum/0.5.2/$dist/$arch
    - librf_repo=$s3_repo_url/redhawk-dependencies/libRfSimulators/yum/develop/$dist/$arch
    - asset_repo=$s3_repo_url/redhawk/assets/yum/$redhawk_version/$dist/$arch

.create_local_repo: &create_local_repo
  image: ${docker_registry}redhawk/buildenv:${short_version}-$dist-$arch
  before_script:
    - safe_version=$(echo ${short_version} | tr -d -)
    - safe_ref=$(echo ${CI_COMMIT_REF_NAME} | tr -d /| tr '[:upper:]' '[:lower:]')
  tags:
    - ca
    - docker
  script:
     - createrepo output
  artifacts:
    paths:
      - output/*
    expire_in: 2 days
  except:
    - /^(\d+\.)?(\d+)?(\.\d+)$/    
    

.base_package: &base_package
  image: ${docker_registry}${docker_rpm_repository}docker:latest-rpm
  stage: base_build
  tags:
    - ca
    - docker
  script:
     - cd $(find -maxdepth 3 -name ${asset_name})
     - printf "FROM ${docker_registry}${rpmbuild_repository}rpmbuild:$dist-$arch-onbuild" > Dockerfile
     - docker login ${docker_registry} -u ${docker_user} -p ${docker_password}
     - docker image build --pull
                          --tag=$CI_PROJECT_PATH_SLUG-components-${lowercase_asset_name}-$safe_ref-$dist-$arch-rh${safe_version}
                          --build-arg "project=${asset_name}"
                          --build-arg "rpm_release=$rpm_release"
                          --build-arg "spec_file=${namespace}${asset_name}.spec"
                          --build-arg "arch=$arch"
                          --build-arg "other_repos=$redhawk_repo $rtl_repo $uhd_repo $librf_repo" .
     - id=$(docker container create $CI_PROJECT_PATH_SLUG-components-${lowercase_asset_name}-$safe_ref-$dist-$arch-rh${safe_version})
     - docker container cp $id:/root/rpmbuild/RPMS/ ../../../output
     - cd ../../..
     - docker container rm -f $id || true
     - docker image rm -f $CI_PROJECT_PATH_SLUG-components-${lowercase_asset_name}-$safe_ref-$dist-$arch-rh${safe_version} || true
  artifacts:
    paths:
      - output/*/*.rpm
    expire_in: 2 days
  except:
    - master
    - /^.*-external$/
    - /^(\d+\.)?(\d+)?(\.\d+)$/

.package: &package
  image: ${docker_registry}${docker_rpm_repository}docker:latest-rpm
  #stage: build
  tags:
    - ca
    - docker
  script:
     - cd $(find -maxdepth 3 -name ${asset_name})
     - cp -R ../../../output local_yumrepo
     - rm -rf ../../../output/*
     - printf "FROM ${docker_registry}${rpmbuild_repository}rpmbuild:$dist-$arch-onbuild" > Dockerfile
     - docker login ${docker_registry} -u ${docker_user} -p ${docker_password}
     - docker image build --pull
                          --tag=$CI_PROJECT_PATH_SLUG-components-${lowercase_asset_name}-$safe_ref-$dist-$arch-rh${safe_version}
                          --build-arg "project=${asset_name}"
                          --build-arg "rpm_release=$rpm_release"
                          --build-arg "spec_file=${namespace}${asset_name}.spec"
                          --build-arg "arch=$arch"
                          --build-arg "local_repo=local_yumrepo"
                          --build-arg "other_repos=$redhawk_repo $rtl_repo $uhd_repo $librf_repo" .
     - id=$(docker container create $CI_PROJECT_PATH_SLUG-components-${lowercase_asset_name}-$safe_ref-$dist-$arch-rh${safe_version})
     - docker container cp $id:/root/rpmbuild/RPMS/ ../../../output
     - cd ../../..
     - cd output
     - mv RPMS/* .
     - rmdir RPMS
     - docker container rm -f $id || true
     - docker image rm -f $CI_PROJECT_PATH_SLUG-components-${lowercase_asset_name}-$safe_ref-$dist-$arch-rh${safe_version} || true
  artifacts:
    paths:
      - output/*/*.rpm
    expire_in: 2 days
  except:
    - master
    - /^.*-external$/
    - /^(\d+\.)?(\d+)?(\.\d+)$/

.test: &test
  image: ${docker_registry}redhawk/buildenv:${short_version}-$dist-$arch
  stage: test
  tags:
    - ca
  script:
    - . /usr/local/redhawk/python-virtualenv/bin/activate
    - yum-config-manager --add-repo $redhawk_repo
    - yum-config-manager --add-repo $rtl_repo
    - yum-config-manager --add-repo $uhd_repo
    - yum-config-manager --add-repo $librf_repo
    - cp -R output local_yumrepo || true
    - yum-config-manager --add-repo file://$(pwd)/local_yumrepo
    - mkdir -p $results_dir
    - asset_location=$(find -maxdepth 3 -name ${asset_name})
    - cd $asset_location
    - touch /var/lib/rpm/* && yum-builddep --nogpgcheck -y ${namespace}$asset_name.spec
    - source /etc/profile.d/redhawk.sh
    - export SDRROOT=/var/redhawk/sdr
    - if [ -d cpp ] && [ "${dist}" == "el7" ]; then
        export CXXFLAGS='-g -Og -fprofile-arcs -ftest-coverage' V=1;
      fi
    - yum install --nogpgcheck -y redhawk-sdrroot-dom-mgr
    - ./build.sh
    - IFS='/'; currdir=("$(pwd)")
    - arr=($currdir)
    - arr_length=${#arr[@]}
    - count=`expr $arr_length - 2`
    - comp_type=${arr[$count]}
    - cd tests
    - env | tee -a ../$asset_name-$CI_COMMIT_SHA-tests.log
    - pip list | tee -a ../$asset_name-$CI_COMMIT_SHA-tests.log
    - python test_$asset_name.py 2>&1 | tee -a ../$asset_name-$CI_COMMIT_SHA-tests.log
    - cd ..
    - if [ -d cpp ]; then
        gcovr -r . --xml --exclude-directories=tests > gcovr.xml;
        cppcheck --enable=all --xml-version=2 -i tests . 2> cppcheck-results.xml;
      fi
    - cp tests/TEST*.xml ../../../results/${asset_name}-${dist}-${arch}
  artifacts:
    paths:
      - results/${asset_name}-${dist}-${arch}/*.xml
    expire_in: 2 days
  except:
      - /^(\d+\.)?(\d+)?(\.\d+)$/      

assembletests:
  image: ${docker_registry}centos:7
  stage: test_assembly
  before_script:
    - echo "Assembling the test results from the different component tests"
  script:
    - echo $(ls)
    - cd results
    - echo $(find .)
    - cd ..
  dependencies:__TESTJOBS__
  artifacts:
    paths:
      - results 
  except:
      - /^(\d+\.)?(\d+)?(\.\d+)$/           

deploy:html:
  image: ${docker_registry}utils/xunit-viewer:latest
  stage: deploy
  before_script:
    - safe_version=$(echo ${short_version} | tr -d -)
    - safe_ref=$(echo ${CI_COMMIT_REF_NAME} | tr -d /| tr '[:upper:]' '[:lower:]')
  script:
    # Display a summary of test results in the job log
    - |
      echo "******************************************************************************"
      find results -name '*.xml' | xargs xunit-summarize
      echo "******************************************************************************"
    # Process CppUnit results into JUnit format through an XSLT stylesheet so
    # that xunit-viewer can handle them
    - find results -name '*cppunit*.xml' -exec xsltproc -o \{\} /usr/local/share/xslt/cpp2junit.xslt \{\} \;
    - xunit-viewer --results=./results --output=xunit-results.html --title="REDHAWK Core Framework $triggering_ref_name"
  dependencies:
    - assembletests
  artifacts:
    paths:
      - xunit-results.html
  #except:
  #  variables:
  #    - $triggering_ref_name =~ /^develop.*$/
  except:
      - /^(\d+\.)?(\d+)?(\.\d+)$/

deploytests:
  image: ${docker_registry}centos:7
  stage: deploy
  before_script:
    - echo "Deploying to $jenkins_url/job/$CI_PROJECT_NAMESPACE/job/$CI_PROJECT_NAME-$CI_COMMIT_REF_NAME"
  script:
    - echo $(ls)
    - cd results
    - echo $(find .)
    - cd ..
    - if [ -n "$jenkins_url" ]; then
        curl --insecure -X POST $jenkins_url/job/$CI_PROJECT_NAMESPACE/job/$CI_PROJECT_NAME-$CI_COMMIT_REF_NAME/buildWithParameters?pipeline_id=$CI_PIPELINE_ID --user $jenkins_user:$jenkins_api_token;
      fi
  dependencies:
    - assembletests
  artifacts:
    paths:
      - results
  only:
    variables:
      - $latest_version =~ /^develop.*$/
  except:
      - /^(\d+\.)?(\d+)?(\.\d+)$/      

.s3: &s3
  image: ${docker_registry}utils/s3cmd:el7-createrepo
  stage: deploy
  tags:
    - s3
  script:
    - mkdir -p $arch
    - for file in `find output -name *.rpm`; do
        cp $file $arch;
      done
    - /usr/bin/s3cmd put -F -v -r $arch/ s3://$CI_PROJECT_NAMESPACE/$CI_PROJECT_NAME/yum/$CI_COMMIT_REF_SLUG/$dist/$arch/  && s3cmd setacl -v s3://$CI_PROJECT_NAMESPACE/$CI_PROJECT_NAME/yum/$CI_COMMIT_REF_SLUG/$dist --acl-public --recursive || true
  only:
    variables:
      - $latest_version =~ /^develop.*$/
  except:
      - /^(\d+\.)?(\d+)?(\.\d+)$/            

.create-repo: &create-repo
  image: ${docker_registry}utils/s3cmd:el7-createrepo
  stage: build-yum-repo
  tags:
    - s3
  script:
    - /usr/bin/s3cmd sync s3://$CI_PROJECT_NAMESPACE/$CI_PROJECT_NAME/yum/$CI_COMMIT_REF_SLUG/$dist/$arch .
    - repomanage --old $arch| xargs rm -f; createrepo --update $arch
    - /usr/bin/s3cmd sync -F -v --delete-removed $arch s3://$CI_PROJECT_NAMESPACE/$CI_PROJECT_NAME/yum/$CI_COMMIT_REF_SLUG/$dist/  && s3cmd setacl -v s3://$CI_PROJECT_NAMESPACE/$CI_PROJECT_NAME/yum/$CI_COMMIT_REF_SLUG/$dist --acl-public --recursive || true

  only:
    variables:
      - $latest_version =~ /^develop.*$/
  except:
      - /^(\d+\.)?(\d+)?(\.\d+)$/            

__JOBS__<|MERGE_RESOLUTION|>--- conflicted
+++ resolved
@@ -1,13 +1,8 @@
 variables:
   rh_20_release: '2-0-8'
-<<<<<<< HEAD
-  rh_22_release: '2-2-0'
-  rh_23_release: '2-3-0'
-  rh_30_release: '3-0-0'
-=======
   rh_22_release: '2.2-latest-release'
   rh_23_release: '2.3-latest-release'
->>>>>>> 5e57b64c
+  rh_30_release: '3.0-latest-release'
   namespace: rh.
   asset_name: none
   lowercase_asset_name: None
