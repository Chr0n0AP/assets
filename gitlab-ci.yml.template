--- conflicted
+++ resolved
@@ -301,11 +301,7 @@
   script:
     - /usr/bin/s3cmd sync s3://${s3_bucket}/$CI_PROJECT_NAMESPACE/$CI_PROJECT_NAME/yum/$CI_COMMIT_REF_SLUG/$dist/$arch .
     - repomanage --keep=2 --old $arch| xargs rm -f; createrepo --update $arch
-<<<<<<< HEAD
-    - /usr/bin/s3cmd sync -F -v --delete-removed $arch s3://${s3_bucket}/$CI_PROJECT_NAMESPACE/$CI_PROJECT_NAME/yum/$CI_COMMIT_REF_SLUG/$dist/ && s3cmd setacl -v s3://${s3_bucket}/$CI_PROJECT_NAMESPACE/$CI_PROJECT_NAME/yum/$CI_COMMIT_REF_SLUG/$dist --acl-public --recursive || true
-=======
     - /usr/bin/s3cmd sync -F -v --delete-removed $arch s3://${s3_bucket}/$CI_PROJECT_NAMESPACE/$CI_PROJECT_NAME/yum/$CI_COMMIT_REF_SLUG/$dist/
->>>>>>> 515998ed
 
   only:
     variables:
