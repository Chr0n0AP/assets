--- conflicted
+++ resolved
@@ -248,11 +248,7 @@
       - /^(\d+\.)?(\d+)?(\.\d+)$/           
 
 deploy:html:
-<<<<<<< HEAD
-  image: ${docker_registry}redhawk/xunit-viewer:latest
-=======
   image: ${docker_registry}redhawk/utils/xunit-viewer:latest
->>>>>>> 1b027320
   stage: deploy
   before_script:
     - safe_version=$(echo ${short_version} | tr -d -)
@@ -305,11 +301,7 @@
   script:
     - /usr/bin/s3cmd sync s3://${s3_bucket}/$CI_PROJECT_NAMESPACE/$CI_PROJECT_NAME/yum/$CI_COMMIT_REF_SLUG/$dist/$arch .
     - repomanage --keep=2 --old $arch| xargs rm -f; createrepo --update $arch
-<<<<<<< HEAD
-    - /usr/bin/s3cmd sync -F -v --delete-removed $arch s3://${s3_bucket}/$CI_PROJECT_NAMESPACE/$CI_PROJECT_NAME/yum/$CI_COMMIT_REF_SLUG/$dist/ && s3cmd setacl -v s3://${s3_bucket}/$CI_PROJECT_NAMESPACE/$CI_PROJECT_NAME/yum/$CI_COMMIT_REF_SLUG/$dist --acl-public --recursive || true
-=======
     - /usr/bin/s3cmd sync -F -v --delete-removed $arch s3://${s3_bucket}/$CI_PROJECT_NAMESPACE/$CI_PROJECT_NAME/yum/$CI_COMMIT_REF_SLUG/$dist/
->>>>>>> 1b027320
 
   only:
     variables:
